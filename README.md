--- conflicted
+++ resolved
@@ -22,33 +22,7 @@
 
 Read more about [installation options](https://github.com/kyma-project/cli/blob/master/docs/04-01-installation.md).
 
-<<<<<<< HEAD
-=======
-### Build from Sources
 
-Alternatively, you can also build the Kyma CLI from the sources:
-
-1. To clone the Kyma CLI repository, run:
-
-```bash
-mkdir -p $GOPATH/src/github.com/kyma-project/
-git clone git@github.com:kyma-project/cli.git $GOPATH/src/github.com/kyma-project/cli
-```
-
-2. Enter the root folder of the cloned repository:
-
-```bash
-cd $GOPATH/src/github.com/kyma-project/cli
-```
-
-3. Run `make build` for your target OS:
-    - Mac OSX: `make build-darwin`
-    - Windows: `make build-windows`
-    - Linux: `make build-linux`
-
-The binary is saved to the `bin` folder in the Kyma CLI repository.
-
->>>>>>> 5094d00b
 ## Use Kyma CLI
 
 Once you have installed the CLI, you can use its set of commands and flags to provision a cluster and start working with Kyma.
