--- conflicted
+++ resolved
@@ -15,7 +15,6 @@
 ## Flags
 
 ```bash
-<<<<<<< HEAD
   -a, --atomic                       Set --atomic=true to use atomic deployment, which rolls back any component that could not be installed successfully.
   -c, --components string            Path to the components file (default: "workspace/installation/resources/components.yaml") (default "workspace/installation/resources/components.yaml")
       --concurrency int              Number of parallel processes (default: 4) (default 4)
@@ -34,35 +33,13 @@
       --value strings                Set one or more configuration values (e.g. --value component.key='the value')
   -f, --values-file strings          Path(s) to one or more JSON or YAML files with configuration values
   -w, --workspace string             Path to download Kyma sources (default: "workspace") (default "workspace")
-=======
-  -a, --atomic                    Set --atomic=true to use atomic deployment, which rolls back any component that could not be installed successfully.
-      --cancel-timeout duration   Time after which the workers' context is canceled. Any pending worker goroutines that are blocked by a Helm client will continue. (default 15m0s)
-  -c, --components string         Path or URL to the components file. (default "workspace/installation/resources/components.yaml")
-  -d, --domain string             Custom domain used for installation.
-      --helm-timeout duration     Timeout for the underlying Helm client. (default 6m0s)
-  -p, --profile string            Kyma deployment profile. If not specified, Kyma is installed with the default chart values. The supported profiles are: "evaluation", "production".
-      --quit-timeout duration     Time after which the deployment is aborted. Worker goroutines may still be working in the background. This value must be greater than the value for cancel-timeout. (default 20m0s)
-  -s, --source string             Installation source.
-                                  	- To use a specific release, write "kyma alpha deploy --source=1.17.1".
-                                  	- To use the master branch, write "kyma alpha deploy --source=master".
-                                  	- To use a commit, write "kyma alpha deploy --source=34edf09a".
-                                  	- To use a pull request, write "kyma alpha deploy --source=PR-9486".
-                                  	- To use the local sources, write "kyma alpha deploy --source=local". (default "master")
-      --tls-crt string            TLS certificate file for the domain used for installation.
-      --tls-key string            TLS key file for the domain used for installation.
-      --value strings             Set a configuration value (e.g. --value component.key='the value').
-  -f, --values-file strings       Path or URL to a JSON or YAML file with configuration values.
-      --workers-count int         Number of parallel workers used for the deployment. (default 4)
-  -w, --workspace string          If --source is local, then workspace should be a path already containing Kyma sources.
-                                  If --source is not local, then workspace must be the path used to download Kyma sources. (default "workspace")
->>>>>>> cfa57e55
 ```
 
 ## Flags inherited from parent commands
 
 ```bash
       --ci                  Enables the CI mode to run on CI/CD systems. It avoids any user interaction (such as no dialog prompts) and ensures that logs are formatted properly in log files (such as no spinners for CLI steps).
-  -h, --help                See help for the command
+  -h, --help                Command help
       --kubeconfig string   Path to the kubeconfig file. If undefined, Kyma CLI uses the KUBECONFIG environment variable, or falls back "/$HOME/.kube/config".
       --non-interactive     Enables the non-interactive shell mode (no colorized output, no spinner)
   -v, --verbose             Displays details of actions triggered by the command.
