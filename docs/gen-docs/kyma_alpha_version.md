--- conflicted
+++ resolved
@@ -17,11 +17,7 @@
 
 ```bash
   -c, --client    Client version only (no server required)
-<<<<<<< HEAD
-  -d, --details   Show detailed information for each Kyma version
-=======
   -d, --details   Detailed information for each Kyma version
->>>>>>> 23455040
 ```
 
 ## Flags inherited from parent commands
