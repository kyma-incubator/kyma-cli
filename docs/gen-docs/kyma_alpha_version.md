--- conflicted
+++ resolved
@@ -16,19 +16,15 @@
 ## Flags
 
 ```bash
-<<<<<<< HEAD
-  -c, --client   Client version only (no server needed)
-=======
   -c, --client    Client version only (no server required)
   -d, --details   Detailed information for each Kyma version
->>>>>>> cfa57e55
 ```
 
 ## Flags inherited from parent commands
 
 ```bash
       --ci                  Enables the CI mode to run on CI/CD systems. It avoids any user interaction (such as no dialog prompts) and ensures that logs are formatted properly in log files (such as no spinners for CLI steps).
-  -h, --help                See help for the command
+  -h, --help                Command help
       --kubeconfig string   Path to the kubeconfig file. If undefined, Kyma CLI uses the KUBECONFIG environment variable, or falls back "/$HOME/.kube/config".
       --non-interactive     Enables the non-interactive shell mode (no colorized output, no spinner)
   -v, --verbose             Displays details of actions triggered by the command.
