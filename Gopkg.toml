required = [
  "github.com/golang/lint/golint",
]


[[constraint]]
  name = "github.com/briandowns/spinner"
  version = "1.4.0"

[[constraint]]
  name = "github.com/fsouza/go-dockerclient"
  version = "1.3.5"

[[constraint]]
  name = "github.com/kyma-project/kyma"
<<<<<<< HEAD
  version = "0.8.0"
=======
  version = "0.8.1"
>>>>>>> e948fa02

[[constraint]]
  name = "github.com/pkg/errors"
  version = "0.8.1"

[[constraint]]
  name = "github.com/spf13/cobra"
  version = "0.0.3"

[[constraint]]
  name = "gopkg.in/yaml.v2"
  version = "2.2.2"

[[constraint]]
  branch = "release-1.13"
  name = "k8s.io/apimachinery"

[[constraint]]
  name = "k8s.io/client-go"
  branch = "release-10.0"

[[constraint]]
  name = "k8s.io/helm"
  version = "2.12.2"

[prune]
  go-tests = true
  unused-packages = true<|MERGE_RESOLUTION|>--- conflicted
+++ resolved
@@ -13,11 +13,7 @@
 
 [[constraint]]
   name = "github.com/kyma-project/kyma"
-<<<<<<< HEAD
-  version = "0.8.0"
-=======
   version = "0.8.1"
->>>>>>> e948fa02
 
 [[constraint]]
   name = "github.com/pkg/errors"
