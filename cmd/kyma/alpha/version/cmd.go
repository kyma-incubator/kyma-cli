package version

import (
	"fmt"
	"io"
	"os"
	"strings"
	"time"

	"github.com/kyma-incubator/hydroform/parallel-install/pkg/helm"
	"github.com/kyma-project/cli/cmd/kyma/version"
	"github.com/kyma-project/cli/internal/cli"
	"github.com/kyma-project/cli/internal/kube"
	"github.com/pkg/errors"
	"github.com/spf13/cobra"
)

type command struct {
	opts *Options
	cli.Command
}

//NewCmd creates a new kyma command
func NewCmd(o *Options) *cobra.Command {

	cmd := command{
		Command: cli.Command{Options: o.Options},
		opts:    o,
	}

	cobraCmd := &cobra.Command{
		Use:   "version",
		Short: "Displays the version of Kyma CLI and of the connected Kyma cluster.",
		Long: `Use this command to print the version of Kyma CLI and the version of the Kyma cluster the current kubeconfig points to.
`,
		RunE:    func(_ *cobra.Command, _ []string) error { return cmd.Run() },
		Aliases: []string{"v"},
	}

<<<<<<< HEAD
	cobraCmd.Flags().BoolVarP(&o.ClientOnly, "client", "c", false, "Client version only (no server needed)")
=======
	cobraCmd.Flags().BoolVarP(&o.ClientOnly, "client", "c", false, "Client version only (no server required)")
	cobraCmd.Flags().BoolVarP(&o.VersionDetails, "details", "d", false, "Detailed information for each Kyma version")
>>>>>>> cfa57e55
	return cobraCmd
}

//Run runs the command
func (cmd *command) Run() error {
	var w io.Writer = os.Stdout

	cmd.printCliVersion(w)

	if cmd.opts.ClientOnly {
		//we are done
		return nil
	}

	//print Kyma Version
	provider, err := cmd.metadataProvider()
	if err != nil {
		return err
	}
	versionSet, err := provider.Versions()
	if err != nil {
		return fmt.Errorf("Unable to get Kyma cluster versions due to error: %v. Check if your cluster is available and has Kyma installed", err)
	}

	cmd.printKymaVersion(w, versionSet)

	if cmd.opts.VersionDetails {
		cmd.printKymaVersionDetails(os.Stdout, versionSet)
	}

	return nil
}

func (cmd *command) printCliVersion(w io.Writer) {
	fmt.Fprintf(w, "Kyma CLI version: %s\n", versionOrDefault(version.Version))
}

func (cmd *command) printKymaVersion(w io.Writer, versionSet *helm.KymaVersionSet) {
	fmt.Fprintf(w, "Kyma cluster versions: %s\n", versionOrDefault(strings.Join(versionSet.Names(), ", ")))
}

func (cmd *command) printKymaVersionDetails(w io.Writer, versionSet *helm.KymaVersionSet) {
	for _, version := range versionSet.Versions {
		fmt.Fprintln(w, "-----------------")
		fmt.Fprintf(w, "Kyma cluster version: %s\n", versionOrDefault(version.Version))
		deployTime := time.Unix(version.CreationTime, 0)
		fmt.Fprintf(w, "Deployed at: %s\n", deployTime.UTC().Format(time.RFC850))
		fmt.Fprintf(w, "Profile: %s\n", profileOrDefault(version.Profile))
		fmt.Fprintf(w, "Components: %s\n", strings.Join(version.ComponentNames(), ", "))
	}
}

func (cmd *command) metadataProvider() (*helm.KymaMetadataProvider, error) {
	var err error
	if cmd.K8s, err = kube.NewFromConfig("", cmd.KubeconfigPath); err != nil {
		return nil, errors.Wrap(err, "Cannot initialize the Kubernetes client. Make sure your kubeconfig is valid")
	}
	return helm.NewKymaMetadataProvider(cmd.K8s.Static()), nil
}

func versionOrDefault(version string) string {
	return stringOrDefault(version, "N/A")
}

func profileOrDefault(profile string) string {
	return stringOrDefault(profile, "default")
}

func stringOrDefault(s, def string) string {
	if len(s) == 0 {
		return def
	}
	return s
}<|MERGE_RESOLUTION|>--- conflicted
+++ resolved
@@ -37,12 +37,8 @@
 		Aliases: []string{"v"},
 	}
 
-<<<<<<< HEAD
-	cobraCmd.Flags().BoolVarP(&o.ClientOnly, "client", "c", false, "Client version only (no server needed)")
-=======
 	cobraCmd.Flags().BoolVarP(&o.ClientOnly, "client", "c", false, "Client version only (no server required)")
 	cobraCmd.Flags().BoolVarP(&o.VersionDetails, "details", "d", false, "Detailed information for each Kyma version")
->>>>>>> cfa57e55
 	return cobraCmd
 }
 
