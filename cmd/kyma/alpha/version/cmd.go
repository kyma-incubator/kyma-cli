--- conflicted
+++ resolved
@@ -38,11 +38,7 @@
 	}
 
 	cobraCmd.Flags().BoolVarP(&o.ClientOnly, "client", "c", false, "Client version only (no server required)")
-<<<<<<< HEAD
-	cobraCmd.Flags().BoolVarP(&o.VersionDetails, "details", "d", false, "Show detailed information for each Kyma version")
-=======
 	cobraCmd.Flags().BoolVarP(&o.VersionDetails, "details", "d", false, "Detailed information for each Kyma version")
->>>>>>> 23455040
 	return cobraCmd
 }
 
