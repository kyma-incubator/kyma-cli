package deploy

import (
	"context"
	"fmt"
	"io/ioutil"
	"os"
	"path/filepath"
	"strings"
	"time"

	"github.com/pkg/errors"

	metav1 "k8s.io/apimachinery/pkg/apis/meta/v1"

	"github.com/kyma-project/cli/internal/cli"
	"github.com/kyma-project/cli/internal/kube"
	"github.com/kyma-project/cli/pkg/asyncui"
	"github.com/kyma-project/cli/pkg/deploy"
	"github.com/magiconair/properties"
	"github.com/spf13/cobra"

	installConfig "github.com/kyma-incubator/hydroform/parallel-install/pkg/config"
	"github.com/kyma-incubator/hydroform/parallel-install/pkg/deployment"
	"github.com/kyma-incubator/hydroform/parallel-install/pkg/metadata"
)

type command struct {
	opts *Options
	cli.Command
}

//NewCmd creates a new kyma command
func NewCmd(o *Options) *cobra.Command {

	cmd := command{
		Command: cli.Command{Options: o.Options},
		opts:    o,
	}

	cobraCmd := &cobra.Command{
		Use:     "deploy",
		Short:   "Deploys Kyma on a running Kubernetes cluster.",
		Long:    `Use this command to deploy Kyma on a running Kubernetes cluster.`,
		RunE:    func(_ *cobra.Command, _ []string) error { return cmd.Run() },
		Aliases: []string{"d"},
	}

	cobraCmd.Flags().StringVarP(&o.WorkspacePath, "workspace", "w", defaultWorkspacePath, "Path used to download Kyma sources.")
	cobraCmd.Flags().BoolVarP(&o.Atomic, "atomic", "a", true, "Use atomic deployment, which rolls back any component that could not be installed successfully.")
	cobraCmd.Flags().StringVarP(&o.ComponentsFile, "components", "c", defaultComponentsFile, "Path to the components file.")
	cobraCmd.Flags().StringSliceVarP(&o.OverridesFiles, "values-file", "f", []string{}, "Path to a JSON or YAML file with configuration values.")
	cobraCmd.Flags().StringSliceVarP(&o.Overrides, "value", "", []string{}, "Set a configuration value (e.g. --value component.key='the value').")
	cobraCmd.Flags().DurationVarP(&o.CancelTimeout, "cancel-timeout", "", 900*time.Second, "Time after which the workers' context is canceled. Any pending worker goroutines that are blocked by a Helm client will continue.")
	cobraCmd.Flags().DurationVarP(&o.QuitTimeout, "quit-timeout", "", 1200*time.Second, "Time after which the deployment is aborted. Worker goroutines may still be working in the background. This value must be greater than the value for cancel-timeout.")
	cobraCmd.Flags().DurationVarP(&o.HelmTimeout, "helm-timeout", "", 360*time.Second, "Timeout for the underlying Helm client.")
	cobraCmd.Flags().IntVar(&o.WorkersCount, "workers-count", 4, "Number of parallel workers used for the deployment.")
	cobraCmd.Flags().StringVarP(&o.Domain, "domain", "d", "", "Custom domain used for installation.")
	cobraCmd.Flags().StringVarP(&o.TLSCrtFile, "tls-crt", "", "", "TLS certificate file for the domain used for installation.")
	cobraCmd.Flags().StringVarP(&o.TLSKeyFile, "tls-key", "", "", "TLS key file for the domain used for installation.")
	cobraCmd.Flags().StringVarP(&o.Source, "source", "s", defaultSource, `Installation source.
	- To use a specific release, write "kyma alpha deploy --source=1.17.1".
	- To use the master branch, write "kyma alpha deploy --source=master".
	- To use a commit, write "kyma alpha deploy --source=34edf09a".
	- To use a pull request, write "kyma alpha deploy --source=PR-9486".
	- To use the local sources, write "kyma alpha deploy --source=local".`)
	cobraCmd.Flags().StringVarP(&o.Profile, "profile", "p", "",
		fmt.Sprintf("Kyma deployment profile. If not specified, Kyma is installed with the default chart values. The supported profiles are: \"%s\".", strings.Join(kymaProfiles, "\", \"")))
	return cobraCmd
}

//Run runs the command
func (cmd *command) Run() error {
	var err error

	// verify input parameters
	if err = cmd.opts.validateFlags(); err != nil {
		return err
	}
	if cmd.opts.CI {
		cmd.Factory.NonInteractive = true
	}
	if cmd.opts.Verbose {
		cmd.Factory.UseLogger = true
	}

	// initialize Kubernetes client
	if cmd.K8s, err = kube.NewFromConfig("", cmd.KubeconfigPath); err != nil {
		return errors.Wrap(err, "Could not initialize the Kubernetes client. Make sure your kubeconfig is valid")
	}

	// initialize UI
	var ui asyncui.AsyncUI
	if !cmd.Verbose { //use async UI only if not in verbose mode
		ui = asyncui.AsyncUI{StepFactory: &cmd.Factory}
		if err := ui.Start(); err != nil {
			return err
		}
		defer ui.Stop()
	}

	// only download if not from local sources
	if cmd.opts.Source != localSource {
		if err := cmd.isCompatibleVersion(); err != nil {
			return err
		}

		//if workspace already exists ask user for deletion-approval
		_, err := os.Stat(cmd.opts.WorkspacePath)
		approvalRequired := !os.IsNotExist(err)

		if err := deploy.CloneSources(&cmd.Factory, cmd.opts.WorkspacePath, cmd.opts.Source); err != nil {
			return err
		}

		// delete workspace folder
		if approvalRequired && !cmd.avoidUserInteraction() {
			userApprovalStep := cmd.NewStep("Workspace folder already exists")
			if userApprovalStep.PromptYesNo(fmt.Sprintf("Delete workspace folder '%s' after Kyma deployment?", cmd.opts.WorkspacePath)) {
				defer os.RemoveAll(cmd.opts.WorkspacePath)
			}
			userApprovalStep.Success()
		} else {
			defer os.RemoveAll(cmd.opts.WorkspacePath)
		}

	}

	err = cmd.deployKyma(ui)
	if err == nil {
		cmd.showSuccessMessage()
	}
	return err
}

func (cmd *command) isCompatibleVersion() error {
	compCheckStep := cmd.NewStep("Verifying Kyma version compatibility")
	provider := metadata.New(cmd.K8s.Static())
	clusterMetadata, err := provider.ReadKymaMetadata()
	if err != nil {
		return fmt.Errorf("Cannot get Kyma cluster version due to error: %v", err)
	}

	if clusterMetadata.Version == "" { //Kyma seems not to be installed
		compCheckStep.Successf("No previous Kyma version found")
		return nil
	}

	var compCheckFailed bool
	if clusterMetadata.Version == cmd.opts.Source {
		compCheckStep.Failuref("Current and next Kyma version are equal: %s", clusterMetadata.Version)
		compCheckFailed = true
	}
	if err := checkCompatibility(clusterMetadata.Version, cmd.opts.Source); err != nil {
		compCheckStep.Failuref("Cannot check compatibility between version '%s' and '%s'. This might cause errors - do you want to proceed anyway?", clusterMetadata.Version, cmd.opts.Source)
		compCheckFailed = true
	}
	if !compCheckFailed {
		compCheckStep.Success()
		return nil
	}

	//seemless upgrade unnecessary or cannot be warrantied - aks user for approval
	qUpgradeIncompStep := cmd.NewStep("Continue Kyma upgrade")
	if cmd.avoidUserInteraction() || qUpgradeIncompStep.PromptYesNo("Do you want to proceed with the upgrade? ") {
		qUpgradeIncompStep.Success()
		return nil
	}
	qUpgradeIncompStep.Failure()
	return fmt.Errorf("Upgrade stopped by user")
}

func (cmd *command) deployKyma(ui asyncui.AsyncUI) error {
	var resourcePath = filepath.Join(cmd.opts.WorkspacePath, "resources")

	cmpFile, err := cmd.opts.ResolveComponentsFile()
	if err != nil {
		return err
	}

	installationCfg := &installConfig.Config{
		WorkersCount:                  cmd.opts.WorkersCount,
		CancelTimeout:                 cmd.opts.CancelTimeout,
		QuitTimeout:                   cmd.opts.QuitTimeout,
		HelmTimeoutSeconds:            int(cmd.opts.HelmTimeout.Seconds()),
		BackoffInitialIntervalSeconds: 3,
		BackoffMaxElapsedTimeSeconds:  60 * 5,
		Log:                           cli.NewHydroformLoggerAdapter(cli.NewLogger(cmd.Verbose)),
		Profile:                       cmd.opts.Profile,
		ComponentsListFile:            cmpFile,
		CrdPath:                       filepath.Join(resourcePath, "cluster-essentials", "files"),
		ResourcePath:                  resourcePath,
		Version:                       cmd.opts.Source,
		Atomic:                        cmd.opts.Atomic,
	}

	overrides, err := cmd.overrides()
	if err != nil {
		return err
	}

	// if an AsyncUI is used, get channel for update events
	var updateCh chan<- deployment.ProcessUpdate
	if ui.IsRunning() {
		updateCh, err = ui.UpdateChannel()
		if err != nil {
			return err
		}
	}

	installer, err := deployment.NewDeployment(installationCfg, overrides, cmd.K8s.Static(), updateCh)
	if err != nil {
		return err
	}

	return installer.StartKymaDeployment()
}

func (cmd *command) overrides() (*deployment.Overrides, error) {
	overrides := &deployment.Overrides{}

	// add override files
	overridesFiles, err := cmd.opts.ResolveOverridesFiles()
	if err != nil {
		return overrides, err
	}
	for _, overridesFile := range overridesFiles {
		if err := overrides.AddFile(overridesFile); err != nil {
			return overrides, err
		}
	}

	// set global overrides which the CLI allows customer to specify using CLI params (just for UX convenience)
<<<<<<< HEAD
	if err := cmd.setGlobalOverrides(&overrides); err != nil {
=======
	if err := cmd.setGlobalOverrides(overrides); err != nil {
>>>>>>> 02387131
		return overrides, err
	}

	// add overrides provided as CLI params
	for _, override := range cmd.opts.Overrides {
		keyValuePairs := properties.MustLoadString(override)
		if keyValuePairs.Len() < 1 {
			return overrides, fmt.Errorf("Override has wrong format: Provide overrides in 'key=value' format")
		}

		// process key-value pair
		for _, key := range keyValuePairs.Keys() {
			value, ok := keyValuePairs.Get(key)
			if !ok || value == "" {
				return overrides, fmt.Errorf("Cannot read value of override '%s'", key)
			}

			comp, overridesMap, err := cmd.convertToOverridesMap(key, value)
			if err != nil {
				return overrides, err
			}

			if err := overrides.AddOverrides(comp, overridesMap); err != nil {
				return overrides, err
			}
		}
	}

	return overrides, nil
}

//setGlobalOverrides is setting global overrides to improve the UX of the CLI
func (cmd *command) setGlobalOverrides(overrides *deployment.Overrides) error {
	// add domain provided as CLI params (for UX convenience)
	globalOverrides := make(map[string]interface{})
	if cmd.opts.Domain != "" {
		globalOverrides["domainName"] = cmd.opts.Domain
	}
	// add certificate provided as CLI params (for UX convenience)
	certProvided, err := cmd.opts.tlsCertAndKeyProvided()
	if err != nil {
		return err
	}
	if certProvided {
		tlsKey, err := cmd.opts.tlsKeyEnc()
		if err != nil {
			return err
		}
		tlsCrt, err := cmd.opts.tlsCrtEnc()
		if err != nil {
			return err
		}
		globalOverrides["tlsKey"] = tlsKey
		globalOverrides["tlsCrt"] = tlsCrt
	}

	// register global overrides
	if len(globalOverrides) > 0 {
		if err := overrides.AddOverrides("global", globalOverrides); err != nil {
			return err
		}
	}

	return nil
}

// convertToOverridesMap parses the override key and converts it into an nested map.
// First element of the key is returned as component name, all other elements are used as key/sub-key in the nested map.
func (cmd *command) convertToOverridesMap(key, value string) (string, map[string]interface{}, error) {
	var comp string
	var latestOverrideMap map[string]interface{}

	keyTokens := strings.Split(key, ".")
	if len(keyTokens) < 2 {
		return comp, latestOverrideMap, fmt.Errorf("Override key must contain at least the chart name "+
			"and one override: chart.override[.suboverride]=value (given was '%s=%s')", key, value)
	}

	// first token in key is the chart name
	comp = keyTokens[0]

	// use the remaining key-tokens to build the nested overrides map
	// processing starts from last element to the beginning
	for idx := range keyTokens[1:] {
		overrideMap := make(map[string]interface{})     // current override-map
		overrideName := keyTokens[len(keyTokens)-1-idx] // get last token element
		if idx == 0 {
			// this is the last key-token, use it value
			overrideMap[overrideName] = value
		} else {
			// the latest override map has to become a sub-map of the current override-map
			overrideMap[overrideName] = latestOverrideMap
		}
		//set the current override map as latest override map
		latestOverrideMap = overrideMap
	}

	if len(latestOverrideMap) < 1 {
		return comp, latestOverrideMap, fmt.Errorf("Failed to extract overrides map from '%s=%s'", key, value)
	}

	return comp, latestOverrideMap, nil
}

func (cmd *command) showSuccessMessage() {
	var err error
	logger := cli.NewLogger(cmd.Verbose)

	fmt.Println("Kyma successfully installed.")

	tlsProvided, err := cmd.opts.tlsCertAndKeyProvided()
	if err != nil {
		logger.Error(fmt.Sprintf("%s", err))
	}

	// show cert installation hint only if user isn't providing a custom cert
	if !tlsProvided {
		if err = cmd.storeCrtAsFile(); err != nil {
			logger.Error(fmt.Sprintf("%s", err))
		}
		fmt.Println(`
Generated self signed TLS certificate should be trusted in your system.

  * On Mac Os X, execute this command:

    sudo security add-trusted-cert -d -r trustRoot -k /Library/Keychains/System.keychain kyma.crt

  * On Windows, follow the steps described here:

    https://support.globalsign.com/ssl/ssl-certificates-installation/import-and-export-certificate-microsoft-windows

This is a one time operation (you can skip this step if you did it before).`)
	}

	adminPw, err := cmd.adminPw()
	if err != nil {
<<<<<<< HEAD
		logger.Error(fmt.Sprintf("%s", err))
=======
		return
>>>>>>> 02387131
	}
	fmt.Printf(`
User: admin@kyma.cx
Password: %s

`, adminPw)
}

func (cmd *command) storeCrtAsFile() error {
	secret, err := cmd.K8s.Static().CoreV1().Secrets("istio-system").Get(context.Background(), "kyma-gateway-certs", metav1.GetOptions{})
	if err != nil {
		return err
	}
	if err = ioutil.WriteFile("kyma.crt", secret.Data["cert"], 0600); err != nil {
		return err
	}
	return nil
}

func (cmd *command) adminPw() (string, error) {
	secret, err := cmd.K8s.Static().CoreV1().Secrets("kyma-system").Get(context.Background(), "admin-user", metav1.GetOptions{})
	if err != nil {
		return "", err
	}
	return string(secret.Data["password"]), nil
}

//avoidUserInteraction returns true if user won't provide input
func (cmd *command) avoidUserInteraction() bool {
	return cmd.NonInteractive || cmd.CI
}<|MERGE_RESOLUTION|>--- conflicted
+++ resolved
@@ -231,11 +231,7 @@
 	}
 
 	// set global overrides which the CLI allows customer to specify using CLI params (just for UX convenience)
-<<<<<<< HEAD
-	if err := cmd.setGlobalOverrides(&overrides); err != nil {
-=======
 	if err := cmd.setGlobalOverrides(overrides); err != nil {
->>>>>>> 02387131
 		return overrides, err
 	}
 
@@ -372,11 +368,7 @@
 
 	adminPw, err := cmd.adminPw()
 	if err != nil {
-<<<<<<< HEAD
-		logger.Error(fmt.Sprintf("%s", err))
-=======
 		return
->>>>>>> 02387131
 	}
 	fmt.Printf(`
 User: admin@kyma.cx
