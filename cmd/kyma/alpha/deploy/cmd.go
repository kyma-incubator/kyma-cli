--- conflicted
+++ resolved
@@ -3,12 +3,8 @@
 import (
 	"context"
 	"fmt"
-<<<<<<< HEAD
-	"log"
+	"io/ioutil"
 	"os"
-=======
-	"io/ioutil"
->>>>>>> 23136af6
 	"path/filepath"
 	"strings"
 	"time"
@@ -112,41 +108,6 @@
 		}()
 	}
 
-	return cmd.deployKyma(updateCh)
-}
-
-func (cmd *command) showSuccessMessage() {
-	var err error
-	logFunc := cli.LogFunc(cmd.Verbose)
-
-	isLocal, err := cmd.isLocalSetup()
-	if err != nil {
-		logFunc("%s", err)
-	}
-
-	fmt.Println("Kyma successfully installed.")
-
-	if isLocal {
-		if err = cmd.storeCrtAsFile(); err != nil {
-			logFunc("%s", err)
-		}
-		fmt.Println(`
-Generated self signed TLS certificate should be trusted in your system.
-
-  * On Mac Os X execute this command:
-   
-    sudo security add-trusted-cert -d -r trustRoot -k /Library/Keychains/System.keychain kyma.crt
-
-  * On Windows please follow the steps described here:
-
-    https://support.globalsign.com/ssl/ssl-certificates-installation/import-and-export-certificate-microsoft-windows
-
-This is a one time operation (you can skip this step if you did it before).`)
-	}
-
-<<<<<<< HEAD
-	// download sources
-
 	// only download if not from local sources
 	if cmd.opts.Version != localVersion {
 		step := cmd.startDeploymentStep(updateCh, "Downloading Kyma")
@@ -167,7 +128,37 @@
 	}
 
 	return cmd.deployKyma(updateCh)
-=======
+}
+
+func (cmd *command) showSuccessMessage() {
+	var err error
+	logFunc := cli.LogFunc(cmd.Verbose)
+
+	isLocal, err := cmd.isLocalSetup()
+	if err != nil {
+		logFunc("%s", err)
+	}
+
+	fmt.Println("Kyma successfully installed.")
+
+	if isLocal {
+		if err = cmd.storeCrtAsFile(); err != nil {
+			logFunc("%s", err)
+		}
+		fmt.Println(`
+Generated self signed TLS certificate should be trusted in your system.
+
+  * On Mac Os X execute this command:
+   
+    sudo security add-trusted-cert -d -r trustRoot -k /Library/Keychains/System.keychain kyma.crt
+
+  * On Windows please follow the steps described here:
+
+    https://support.globalsign.com/ssl/ssl-certificates-installation/import-and-export-certificate-microsoft-windows
+
+This is a one time operation (you can skip this step if you did it before).`)
+	}
+
 	adminPw, err := cmd.getAdminPw()
 	if err != nil {
 		logFunc("%s", err)
@@ -197,7 +188,6 @@
 		return "", err
 	}
 	return string(secret.Data["password"]), nil
->>>>>>> 23136af6
 }
 
 func (cmd *command) deployKyma(updateCh chan<- deployment.ProcessUpdate) error {
