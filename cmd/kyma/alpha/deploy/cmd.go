package deploy

import (
	"context"
	"fmt"
	"io/ioutil"
	"os"
	"path/filepath"
	"strings"
	"time"

	"github.com/pkg/errors"

	metav1 "k8s.io/apimachinery/pkg/apis/meta/v1"

	"github.com/kyma-project/cli/internal/cli"
	"github.com/kyma-project/cli/internal/kube"
	"github.com/kyma-project/cli/internal/nice"
	"github.com/kyma-project/cli/internal/trust"
	"github.com/kyma-project/cli/pkg/asyncui"
	"github.com/kyma-project/cli/pkg/step"
	"github.com/magiconair/properties"
	"github.com/spf13/cobra"

	k8sErrors "k8s.io/apimachinery/pkg/api/errors"

	installConfig "github.com/kyma-incubator/hydroform/parallel-install/pkg/config"
	"github.com/kyma-incubator/hydroform/parallel-install/pkg/deployment"
	"github.com/kyma-incubator/hydroform/parallel-install/pkg/git"
	"github.com/kyma-incubator/hydroform/parallel-install/pkg/helm"
)

type command struct {
	opts *Options
	cli.Command
	duration time.Duration
}

const kymaURL = "https://github.com/kyma-project/kyma"

//NewCmd creates a new kyma command
func NewCmd(o *Options) *cobra.Command {

	cmd := command{
		Command: cli.Command{Options: o.Options},
		opts:    o,
	}

	cobraCmd := &cobra.Command{
		Use:     "deploy",
		Short:   "Deploys Kyma on a running Kubernetes cluster.",
		Long:    `Use this command to deploy Kyma on a running Kubernetes cluster.`,
		RunE:    func(_ *cobra.Command, _ []string) error { return cmd.Run() },
		Aliases: []string{"d"},
	}

	cobraCmd.Flags().StringVarP(&o.WorkspacePath, "workspace", "w", defaultWorkspacePath, `Path to download Kyma sources (default: "workspace")`)
	cobraCmd.Flags().BoolVarP(&o.Atomic, "atomic", "a", false, "Set --atomic=true to use atomic deployment, which rolls back any component that could not be installed successfully.")
<<<<<<< HEAD
	cobraCmd.Flags().StringVarP(&o.ComponentsFile, "components", "c", defaultComponentsFile, `Path to the components file (default: "workspace/installation/resources/components.yaml")`)
	cobraCmd.Flags().StringSliceVarP(&o.OverridesFiles, "values-file", "f", []string{}, "Path(s) to one or more JSON or YAML files with configuration values")
	cobraCmd.Flags().StringSliceVarP(&o.Overrides, "value", "", []string{}, "Set one or more configuration values (e.g. --value component.key='the value')")
	cobraCmd.Flags().DurationVarP(&o.Timeout, "timeout", "", 20*time.Minute, "Maximum time for the deployment (default: 20m0s)")
	cobraCmd.Flags().DurationVarP(&o.TimeoutComponent, "timeout-component", "", 6*time.Minute, "Maximum time to deploy the component (default: 6m0s)")
	cobraCmd.Flags().IntVar(&o.Concurrency, "concurrency", 4, "Number of parallel processes (default: 4)")
	cobraCmd.Flags().StringVarP(&o.Domain, "domain", "d", "", "Custom domain used for installation")
	cobraCmd.Flags().StringVarP(&o.TLSCrtFile, "tls-crt", "", "", "TLS certificate file for the domain used for installation")
	cobraCmd.Flags().StringVarP(&o.TLSKeyFile, "tls-key", "", "", "TLS key file for the domain used for installation")
	cobraCmd.Flags().StringVarP(&o.Source, "source", "s", defaultSource, `Installation source:
	- Deploy a specific release, for example: "kyma alpha deploy --source=1.17.1"
	- Deploy the master branch of the Kyma repository on kyma-project.org: "kyma alpha deploy --source=master"
	- Deploy a commit, for example: "kyma alpha deploy --source=34edf09a"
	- Deploy a pull request, for example "kyma alpha deploy --source=PR-9486"
	- Deploy the local sources: "kyma alpha deploy --source=local" (default: "master")`)
=======
	cobraCmd.Flags().StringVarP(&o.ComponentsFile, "components", "c", defaultComponentsFile, "Path or URL to the components file.")
	cobraCmd.Flags().StringSliceVarP(&o.OverridesFiles, "values-file", "f", []string{}, "Path or URL to a JSON or YAML file with configuration values.")
	cobraCmd.Flags().StringSliceVarP(&o.Overrides, "value", "", []string{}, "Set a configuration value (e.g. --value component.key='the value').")
	cobraCmd.Flags().DurationVarP(&o.CancelTimeout, "cancel-timeout", "", 900*time.Second, "Time after which the workers' context is canceled. Any pending worker goroutines that are blocked by a Helm client will continue.")
	cobraCmd.Flags().DurationVarP(&o.QuitTimeout, "quit-timeout", "", 1200*time.Second, "Time after which the deployment is aborted. Worker goroutines may still be working in the background. This value must be greater than the value for cancel-timeout.")
	cobraCmd.Flags().DurationVarP(&o.HelmTimeout, "helm-timeout", "", 360*time.Second, "Timeout for the underlying Helm client.")
	cobraCmd.Flags().IntVar(&o.WorkersCount, "workers-count", 4, "Number of parallel workers used for the deployment.")
	cobraCmd.Flags().StringVarP(&o.Domain, "domain", "d", "", "Custom domain used for installation.")
	cobraCmd.Flags().StringVarP(&o.TLSCrtFile, "tls-crt", "", "", "TLS certificate file for the domain used for installation.")
	cobraCmd.Flags().StringVarP(&o.TLSKeyFile, "tls-key", "", "", "TLS key file for the domain used for installation.")
	cobraCmd.Flags().StringVarP(&o.Source, "source", "s", defaultSource, `Installation source.
	- To use a specific release, write "kyma alpha deploy --source=1.17.1".
	- To use the master branch, write "kyma alpha deploy --source=master".
	- To use a commit, write "kyma alpha deploy --source=34edf09a".
	- To use a pull request, write "kyma alpha deploy --source=PR-9486".
	- To use the local sources, write "kyma alpha deploy --source=local".`)
>>>>>>> cfa57e55
	cobraCmd.Flags().StringVarP(&o.Profile, "profile", "p", "",
		fmt.Sprintf("Kyma deployment profile. If not specified, Kyma uses its default configuration. The supported profiles are: \"%s\".", strings.Join(kymaProfiles, "\", \"")))
	return cobraCmd
}

//Run runs the command
func (cmd *command) Run() error {
	var err error

	start := time.Now()
	// verify input parameters
	if err = cmd.opts.validateFlags(); err != nil {
		return err
	}
	if cmd.opts.CI {
		cmd.Factory.NonInteractive = true
	}
	if cmd.opts.Verbose {
		cmd.Factory.UseLogger = true
	}

	// initialize Kubernetes client
	if cmd.K8s, err = kube.NewFromConfig("", cmd.KubeconfigPath); err != nil {
		return errors.Wrap(err, "Could not initialize the Kubernetes client. Make sure your kubeconfig is valid")
	}

	// initialize UI
	var ui asyncui.AsyncUI
	if !cmd.Verbose { //use async UI only if not in verbose mode
		ui = asyncui.AsyncUI{StepFactory: &cmd.Factory}
		if err := ui.Start(); err != nil {
			return err
		}
		defer ui.Stop()
	}

	// only download if not from local sources
	if cmd.opts.Source != localSource {
		if err := cmd.isCompatibleVersion(); err != nil {
			return err
		}

		//if workspace already exists ask user for deletion-approval
		_, err := os.Stat(cmd.opts.WorkspacePath)
		approvalRequired := !os.IsNotExist(err)

		downloadStep := cmd.NewStep("Downloading Kyma into workspace folder")
		if err := git.CloneRepo(kymaURL, cmd.opts.WorkspacePath, cmd.opts.Source); err != nil {
			downloadStep.Failure()
			return err
		}
		downloadStep.Successf("Kyma downloaded into workspace folder")

		// delete workspace folder
		if approvalRequired && !cmd.avoidUserInteraction() {
			userApprovalStep := cmd.NewStep("Workspace folder already exists")
			if userApprovalStep.PromptYesNo(fmt.Sprintf("Delete workspace folder '%s' after Kyma deployment? ", cmd.opts.WorkspacePath)) {
				defer os.RemoveAll(cmd.opts.WorkspacePath)
			}
			userApprovalStep.Success()
		} else {
			defer os.RemoveAll(cmd.opts.WorkspacePath)
		}

	}

	overrides, err := cmd.overrides()
	if err != nil {
		return err
	}

	err = cmd.deployKyma(ui, overrides)
	if err != nil {
		return err
	}
	cmd.duration = time.Since(start)

	if err := cmd.importCertificate(); err != nil {
		return err
	}

	// print summary
	o, err := overrides.Build()
	if err != nil {
		return errors.Wrap(err, "Unable to retrieve overrides to print installation summary")
	}
	return cmd.printSummary(o)
}

func (cmd *command) isCompatibleVersion() error {
	compCheckStep := cmd.NewStep("Verifying Kyma version compatibility")
	provider := helm.NewKymaMetadataProvider(cmd.K8s.Static())
	versionSet, err := provider.Versions()
	if err != nil {
		return fmt.Errorf("Cannot get installed Kyma versions due to error: %v", err)
	}

	if versionSet.Empty() { //Kyma seems not to be installed
		compCheckStep.Successf("No previous Kyma version found")
		return nil
	}

	var compCheckFailed bool
	if versionSet.Count() > 1 {
		compCheckStep.Failuref("Components from multiple Kyma versions are installed (found Kyma versions '%s'). "+
			"Cannot check compatibility if components with different Kyma versions are installed.",
			strings.Join(versionSet.Names(), "', '"))
		compCheckFailed = true
	} else {
		kymaVersion := versionSet.Versions[0].Version
		if kymaVersion == cmd.opts.Source {
			compCheckStep.Failuref("Current and next Kyma version are equal: %s", kymaVersion)
			compCheckFailed = true
		}
		if err := checkCompatibility(kymaVersion, cmd.opts.Source); err != nil {
			compCheckStep.Failuref("Cannot check compatibility between version '%s' and '%s'. This might cause errors!",
				kymaVersion, cmd.opts.Source)
			compCheckFailed = true
		}
	}
	if !compCheckFailed {
		compCheckStep.Success()
		return nil
	}

	//seemless upgrade unnecessary or cannot be warrantied - aks user for approval
	qUpgradeIncompStep := cmd.NewStep("Continue Kyma upgrade")
	if cmd.avoidUserInteraction() || qUpgradeIncompStep.PromptYesNo("Do you want to proceed with the upgrade? ") {
		qUpgradeIncompStep.Success()
		return nil
	}
	qUpgradeIncompStep.Failure()
	return fmt.Errorf("Upgrade stopped by user")
}

func (cmd *command) deployKyma(ui asyncui.AsyncUI, overrides *deployment.OverridesBuilder) error {
	localWorkspace := cmd.opts.ResolveLocalWorkspacePath()
	resourcePath := filepath.Join(localWorkspace, "resources")
	installResourcePath := filepath.Join(localWorkspace, "installation", "resources")

	//read component list file and marshal it to a component list entity
	compFile, err := cmd.opts.ResolveComponentsFile()
	if err != nil {
		return err
	}
	compList, err := installConfig.NewComponentList(compFile)
	if err != nil {
		return err
	}

	installationCfg := &installConfig.Config{
		WorkersCount:                  cmd.opts.Concurrency,
		CancelTimeout:                 cmd.opts.Timeout,
		QuitTimeout:                   cmd.opts.QuitTimeout(),
		HelmTimeoutSeconds:            int(cmd.opts.TimeoutComponent.Seconds()),
		BackoffInitialIntervalSeconds: 3,
		BackoffMaxElapsedTimeSeconds:  60 * 5,
		Log:                           cli.NewHydroformLoggerAdapter(cli.NewLogger(cmd.Verbose)),
		Profile:                       cmd.opts.Profile,
		ComponentList:                 compList,
		ResourcePath:                  resourcePath,
		InstallationResourcePath:      installResourcePath,
		Version:                       cmd.opts.Source,
		Atomic:                        cmd.opts.Atomic,
	}

	// if an AsyncUI is used, get channel for update events
	var updateCh chan<- deployment.ProcessUpdate
	if ui.IsRunning() {
		updateCh, err = ui.UpdateChannel()
		if err != nil {
			return err
		}
	}

	installer, err := deployment.NewDeployment(installationCfg, overrides, cmd.K8s.Static(), updateCh)
	if err != nil {
		return err
	}

	return installer.StartKymaDeployment()
}

func (cmd *command) overrides() (*deployment.OverridesBuilder, error) {
	ob := &deployment.OverridesBuilder{}

	// add override files
	overridesFiles, err := cmd.opts.ResolveOverridesFiles()
	if err != nil {
		return ob, err
	}
	for _, overridesFile := range overridesFiles {
		if err := ob.AddFile(overridesFile); err != nil {
			return ob, err
		}
	}

	// set global overrides which the CLI allows customer to specify using CLI params (just for UX convenience)
	if err := cmd.setGlobalOverrides(ob); err != nil {
		return ob, err
	}

	// add overrides provided as CLI params
	for _, override := range cmd.opts.Overrides {
		keyValuePairs := properties.MustLoadString(override)
		if keyValuePairs.Len() < 1 {
			return ob, fmt.Errorf("Override has wrong format: Provide overrides in 'key=value' format")
		}

		// process key-value pair
		for _, key := range keyValuePairs.Keys() {
			value, ok := keyValuePairs.Get(key)
			if !ok || value == "" {
				return ob, fmt.Errorf("Cannot read value of override '%s'", key)
			}

			comp, overridesMap, err := cmd.convertToOverridesMap(key, value)
			if err != nil {
				return ob, err
			}

			if err := ob.AddOverrides(comp, overridesMap); err != nil {
				return ob, err
			}
		}
	}

	return ob, nil
}

//setGlobalOverrides is setting global overrides to improve the UX of the CLI
func (cmd *command) setGlobalOverrides(overrides *deployment.OverridesBuilder) error {
	// add domain provided as CLI params (for UX convenience)
	globalOverrides := make(map[string]interface{})
	if cmd.opts.Domain != "" {
		globalOverrides["domainName"] = cmd.opts.Domain
	}
	// add certificate provided as CLI params (for UX convenience)
	certProvided, err := cmd.opts.tlsCertAndKeyProvided()
	if err != nil {
		return err
	}
	if certProvided {
		tlsKey, err := cmd.opts.tlsKeyEnc()
		if err != nil {
			return err
		}
		tlsCrt, err := cmd.opts.tlsCrtEnc()
		if err != nil {
			return err
		}
		globalOverrides["tlsKey"] = tlsKey
		globalOverrides["tlsCrt"] = tlsCrt
	}

	// register global overrides
	if len(globalOverrides) > 0 {
		if err := overrides.AddOverrides("global", globalOverrides); err != nil {
			return err
		}
	}

	return nil
}

// convertToOverridesMap parses the override key and converts it into an nested map.
// First element of the key is returned as component name, all other elements are used as key/sub-key in the nested map.
func (cmd *command) convertToOverridesMap(key, value string) (string, map[string]interface{}, error) {
	var comp string
	var latestOverrideMap map[string]interface{}

	keyTokens := strings.Split(key, ".")
	if len(keyTokens) < 2 {
		return comp, latestOverrideMap, fmt.Errorf("Override key must contain at least the chart name "+
			"and one override: chart.override[.suboverride]=value (given was '%s=%s')", key, value)
	}

	// first token in key is the chart name
	comp = keyTokens[0]

	// use the remaining key-tokens to build the nested overrides map
	// processing starts from last element to the beginning
	for idx := range keyTokens[1:] {
		overrideMap := make(map[string]interface{})     // current override-map
		overrideName := keyTokens[len(keyTokens)-1-idx] // get last token element
		if idx == 0 {
			// this is the last key-token, use it value
			overrideMap[overrideName] = value
		} else {
			// the latest override map has to become a sub-map of the current override-map
			overrideMap[overrideName] = latestOverrideMap
		}
		//set the current override map as latest override map
		latestOverrideMap = overrideMap
	}

	if len(latestOverrideMap) < 1 {
		return comp, latestOverrideMap, fmt.Errorf("Failed to extract overrides map from '%s=%s'", key, value)
	}

	return comp, latestOverrideMap, nil
}

//avoidUserInteraction returns true if user won't provide input
func (cmd *command) avoidUserInteraction() bool {
	return cmd.NonInteractive || cmd.CI
}

func (cmd *command) printSummary(o deployment.Overrides) error {
	kymaVersionNames, err := cmd.installedKymaVersions()
	if err != nil {
		return err
	}

	domain, ok := o.Find("global.domainName")
	if !ok {
		return errors.New("Domain not found in overrides")
	}

	var consoleURL string
	vs, err := cmd.K8s.Istio().NetworkingV1alpha3().VirtualServices("kyma-system").Get(context.Background(), "console-web", metav1.GetOptions{})
	switch {
	case k8sErrors.IsNotFound(err):
		consoleURL = "not installed"
	case err != nil:
		return err
	case vs != nil && len(vs.Spec.Hosts) > 0:
		consoleURL = fmt.Sprintf("https://%s", vs.Spec.Hosts[0])
	default:
		return errors.New("console host could not be obtained")
	}

	var email, pass string
	adm, err := cmd.K8s.Static().CoreV1().Secrets("kyma-system").Get(context.Background(), "admin-user", metav1.GetOptions{})
	switch {
	case k8sErrors.IsNotFound(err):
		break
	case err != nil:
		return err
	case adm != nil:
		email = string(adm.Data["email"])
		pass = string(adm.Data["password"])
	default:
		return errors.New("admin credentials could not be obtained")
	}

	sum := nice.Summary{
		NonInteractive: cmd.NonInteractive,
		Version:        strings.Join(kymaVersionNames, ", "),
		URL:            domain.(string),
		Console:        consoleURL,
		Duration:       cmd.duration,
		Email:          string(email),
		Password:       string(pass),
	}

	return sum.Print()
}

func (cmd *command) installedKymaVersions() ([]string, error) {
	provider := helm.NewKymaMetadataProvider(cmd.K8s.Static())
	kymaVersionSet, err := provider.Versions()
	if err != nil {
		return nil, err
	}
	return kymaVersionSet.Names(), nil
}

func (cmd *command) importCertificate() error {
	ca := trust.NewCertifier(cmd.K8s)

	if !cmd.approveImportCertificate() {
		//no approval given: stop import
		ca.Instructions()
		return nil
	}

	// get cert from cluster
	cert, err := ca.Certificate()
	if err != nil {
		return err
	}

	tmpFile, err := ioutil.TempFile(os.TempDir(), "kyma-*.crt")
	if err != nil {
		return errors.Wrap(err, "Cannot create temporary file for Kyma certificate")
	}
	defer os.Remove(tmpFile.Name())

	if _, err = tmpFile.Write(cert); err != nil {
		return errors.Wrap(err, "Failed to write the kyma certificate")
	}
	if err := tmpFile.Close(); err != nil {
		return err
	}

	// create a simple step to print certificate import steps without a spinner (spinner overwrites sudo prompt)
	// TODO refactor how certifier logs when the old install command is gone
	f := step.Factory{
		NonInteractive: true,
	}
	s := f.NewStep("Importing Kyma certificate")

	if err := ca.StoreCertificate(tmpFile.Name(), s); err != nil {
		return err
	}
	s.Successf("Kyma root certificate imported")
	return nil
}

func (cmd *command) approveImportCertificate() bool {
	qImportCertsStep := cmd.NewStep("Install Kyma certificate locally")
	defer qImportCertsStep.Success()
	if cmd.avoidUserInteraction() { //do not import if user-interaction has to be avoided (suppress sudo pwd request)
		return false
	}
	return qImportCertsStep.PromptYesNo("Should the Kyma certificate be installed locally?")
}<|MERGE_RESOLUTION|>--- conflicted
+++ resolved
@@ -56,7 +56,6 @@
 
 	cobraCmd.Flags().StringVarP(&o.WorkspacePath, "workspace", "w", defaultWorkspacePath, `Path to download Kyma sources (default: "workspace")`)
 	cobraCmd.Flags().BoolVarP(&o.Atomic, "atomic", "a", false, "Set --atomic=true to use atomic deployment, which rolls back any component that could not be installed successfully.")
-<<<<<<< HEAD
 	cobraCmd.Flags().StringVarP(&o.ComponentsFile, "components", "c", defaultComponentsFile, `Path to the components file (default: "workspace/installation/resources/components.yaml")`)
 	cobraCmd.Flags().StringSliceVarP(&o.OverridesFiles, "values-file", "f", []string{}, "Path(s) to one or more JSON or YAML files with configuration values")
 	cobraCmd.Flags().StringSliceVarP(&o.Overrides, "value", "", []string{}, "Set one or more configuration values (e.g. --value component.key='the value')")
@@ -72,24 +71,6 @@
 	- Deploy a commit, for example: "kyma alpha deploy --source=34edf09a"
 	- Deploy a pull request, for example "kyma alpha deploy --source=PR-9486"
 	- Deploy the local sources: "kyma alpha deploy --source=local" (default: "master")`)
-=======
-	cobraCmd.Flags().StringVarP(&o.ComponentsFile, "components", "c", defaultComponentsFile, "Path or URL to the components file.")
-	cobraCmd.Flags().StringSliceVarP(&o.OverridesFiles, "values-file", "f", []string{}, "Path or URL to a JSON or YAML file with configuration values.")
-	cobraCmd.Flags().StringSliceVarP(&o.Overrides, "value", "", []string{}, "Set a configuration value (e.g. --value component.key='the value').")
-	cobraCmd.Flags().DurationVarP(&o.CancelTimeout, "cancel-timeout", "", 900*time.Second, "Time after which the workers' context is canceled. Any pending worker goroutines that are blocked by a Helm client will continue.")
-	cobraCmd.Flags().DurationVarP(&o.QuitTimeout, "quit-timeout", "", 1200*time.Second, "Time after which the deployment is aborted. Worker goroutines may still be working in the background. This value must be greater than the value for cancel-timeout.")
-	cobraCmd.Flags().DurationVarP(&o.HelmTimeout, "helm-timeout", "", 360*time.Second, "Timeout for the underlying Helm client.")
-	cobraCmd.Flags().IntVar(&o.WorkersCount, "workers-count", 4, "Number of parallel workers used for the deployment.")
-	cobraCmd.Flags().StringVarP(&o.Domain, "domain", "d", "", "Custom domain used for installation.")
-	cobraCmd.Flags().StringVarP(&o.TLSCrtFile, "tls-crt", "", "", "TLS certificate file for the domain used for installation.")
-	cobraCmd.Flags().StringVarP(&o.TLSKeyFile, "tls-key", "", "", "TLS key file for the domain used for installation.")
-	cobraCmd.Flags().StringVarP(&o.Source, "source", "s", defaultSource, `Installation source.
-	- To use a specific release, write "kyma alpha deploy --source=1.17.1".
-	- To use the master branch, write "kyma alpha deploy --source=master".
-	- To use a commit, write "kyma alpha deploy --source=34edf09a".
-	- To use a pull request, write "kyma alpha deploy --source=PR-9486".
-	- To use the local sources, write "kyma alpha deploy --source=local".`)
->>>>>>> cfa57e55
 	cobraCmd.Flags().StringVarP(&o.Profile, "profile", "p", "",
 		fmt.Sprintf("Kyma deployment profile. If not specified, Kyma uses its default configuration. The supported profiles are: \"%s\".", strings.Join(kymaProfiles, "\", \"")))
 	return cobraCmd
