package deploy

import (
	"context"
	"fmt"
	"io/ioutil"
	"os"
	"path/filepath"
	"strings"
	"time"

	"github.com/pkg/errors"

	metav1 "k8s.io/apimachinery/pkg/apis/meta/v1"

	"github.com/kyma-project/cli/internal/cli"
	"github.com/kyma-project/cli/internal/clusterinfo"
	"github.com/kyma-project/cli/internal/kube"
	"github.com/kyma-project/cli/pkg/asyncui"
	"github.com/kyma-project/cli/pkg/git"
	"github.com/kyma-project/cli/pkg/step"
	"github.com/magiconair/properties"
	"github.com/spf13/cobra"

	installConfig "github.com/kyma-incubator/hydroform/parallel-install/pkg/config"
	"github.com/kyma-incubator/hydroform/parallel-install/pkg/deployment"
	"github.com/kyma-incubator/hydroform/parallel-install/pkg/metadata"
)

const (
	kymaURL     = "https://github.com/kyma-project/kyma"
	localSource = "local"
)

type command struct {
	opts *Options
	cli.Command
}

//NewCmd creates a new kyma command
func NewCmd(o *Options) *cobra.Command {

	cmd := command{
		Command: cli.Command{Options: o.Options},
		opts:    o,
	}

	cobraCmd := &cobra.Command{
		Use:     "deploy",
		Short:   "Deploys Kyma on a running Kubernetes cluster.",
		Long:    `Use this command to deploy Kyma on a running Kubernetes cluster.`,
		RunE:    func(_ *cobra.Command, _ []string) error { return cmd.Run() },
		Aliases: []string{"d"},
	}

	cobraCmd.Flags().StringVarP(&o.WorkspacePath, "workspace", "w", defaultWorkspacePath, "Path used to download Kyma sources.")
	cobraCmd.Flags().StringVarP(&o.ComponentsFile, "components", "c", defaultComponentsFile, "Path to the components file.")
	cobraCmd.Flags().StringVarP(&o.OverridesFile, "values-file", "f", "", "Path to a JSON or YAML file with configuration values.")
	cobraCmd.Flags().StringSliceVarP(&o.Overrides, "value", "", []string{}, "Set a configuration value (e.g. --value component.key='the value').")
	cobraCmd.Flags().DurationVarP(&o.CancelTimeout, "cancel-timeout", "", 900*time.Second, "Time after which the workers' context is canceled. Pending worker goroutines (if any) may continue if blocked by a Helm client.")
	cobraCmd.Flags().DurationVarP(&o.QuitTimeout, "quit-timeout", "", 1200*time.Second, "Time after which the deployment is aborted. Worker goroutines may still be working in the background. This value must be greater than the value for cancel-timeout.")
	cobraCmd.Flags().DurationVarP(&o.HelmTimeout, "helm-timeout", "", 360*time.Second, "Timeout for the underlying Helm client.")
	cobraCmd.Flags().IntVar(&o.WorkersCount, "workers-count", 4, "Number of parallel workers used for the deployment.")
	cobraCmd.Flags().StringVarP(&o.Domain, "domain", "d", LocalKymaDevDomain, "Domain used for installation.")
<<<<<<< HEAD
	cobraCmd.Flags().StringVarP(&o.TLSCrtFile, "tls-crt", "", "", "TLS certificate file for the domain used for installation.")
	cobraCmd.Flags().StringVarP(&o.TLSKeyFile, "tls-key", "", "", "TLS key file for the domain used for installation.")
	cobraCmd.Flags().StringVarP(&o.Source, "source", "s", o.defaultSource(), `Installation source.
=======
	cobraCmd.Flags().StringVarP(&o.TLSCrt, "tls-crt", "", "", "TLS certificate for the domain used for installation. The certificate must be a base64-encoded value.")
	cobraCmd.Flags().StringVarP(&o.TLSKey, "tls-key", "", "", "TLS key for the domain used for installation. The key must be a base64-encoded value.")
	cobraCmd.Flags().StringVarP(&o.Source, "source", "s", defaultSource, `Installation source.
>>>>>>> 85c0dcec
	- To use a specific release, write "kyma alpha deploy --source=1.17.1".
	- To use the master branch, write "kyma alpha deploy --source=master".
	- To use a commit, write "kyma alpha deploy --source=34edf09a".
	- To use a pull request, write "kyma alpha deploy --source=PR-9486".
	- To use the local sources, write "kyma alpha deploy --source=local".`)
	cobraCmd.Flags().StringVarP(&o.Profile, "profile", "p", "",
		fmt.Sprintf("Kyma deployment profile. Supported profiles are: \"%s\".", strings.Join(kymaProfiles, "\", \"")))
	return cobraCmd
}

//Run runs the command
func (cmd *command) Run() error {
	var err error

	// verify input parameters
	if err = cmd.opts.validateFlags(); err != nil {
		return err
	}

	// initialize Kubernetes client
	if cmd.K8s, err = kube.NewFromConfig("", cmd.KubeconfigPath); err != nil {
		return errors.Wrap(err, "Could not initialize the Kubernetes client. Make sure your kubeconfig is valid")
	}

	// initialize UI
	var ui asyncui.AsyncUI
	if !cmd.Verbose { //use async UI only if not in verbose mode
		ui = asyncui.AsyncUI{StepFactory: &cmd.Factory}
		if err := ui.Start(); err != nil {
			return err
		}
		defer ui.Stop()
	}

	if cmd.opts.Source != localSource { // only download if not from local sources
		if err := cmd.isCompatibleVersion(ui); err != nil {
			return err
		}
		if err := cmd.cloneSources(ui); err != nil {
			return err
		}
		// only delete sources if clone was successful
		defer os.RemoveAll(cmd.opts.WorkspacePath)
	}

	err = cmd.deployKyma(ui)
	if err == nil {
		defer cmd.showSuccessMessage()
	}
	return err
}

func (cmd *command) isCompatibleVersion(ui asyncui.AsyncUI) error {
	compCheckStep := cmd.newDeploymentStep(ui, "Verifying Kyma version compatibility")
	provider := metadata.New(cmd.K8s.Static())
	clusterMetadata, err := provider.ReadKymaMetadata()
	if err != nil {
		return fmt.Errorf("Unable to get Kyma cluster version due to error: %v", err)
	}

	if clusterMetadata.Version == "" { //Kyma seems not to be installed
		compCheckStep.Successf("No previous Kyma version found")
		return nil
	}

	var compCheckFailed bool
	if clusterMetadata.Version == cmd.opts.Source {
		compCheckStep.Failuref("Current and next Kyma version are equal: %s", clusterMetadata.Version)
		compCheckFailed = true
	}
	if err := checkCompatibility(clusterMetadata.Version, cmd.opts.Source); err == nil {
		compCheckStep.Failuref("Compatibility between the current and the next Kyma version cannot be warrantied:\n\n%s\n\n", err)
		compCheckFailed = true
	}
	if !compCheckFailed {
		compCheckStep.Success()
		return nil
	}

	//seemless upgrade unnecessary or cannot be warrantied - aks user for approval
	qUpgradeIncompStep := cmd.newDeploymentStep(ui, "Continue Kyma upgrade")
	if qUpgradeIncompStep.PromptYesNo("Do you want to proceed the upgrade? ") {
		qUpgradeIncompStep.Success()
		return nil
	}
	qUpgradeIncompStep.Failure()
	return fmt.Errorf("Upgrade stopped by user")
}

// cloneSources from Github
func (cmd *command) cloneSources(ui asyncui.AsyncUI) error {
	if _, err := os.Stat(cmd.opts.WorkspacePath); !os.IsNotExist(err) {
		question := cmd.newDeploymentStep(ui, "Prepare Kyma download")
		if question.PromptYesNo(fmt.Sprintf("Workspace folder '%s' exists. Can it be deleted? ", cmd.opts.WorkspacePath)) {
			if err := os.RemoveAll(cmd.opts.WorkspacePath); err != nil {
				question.Failuref("Could not delete workspace folder")
				return err
			}
			question.Success()
		} else {
			question.Failure()
			return fmt.Errorf("Download stopped by user")
		}
	}

	downloadStep := cmd.newDeploymentStep(ui, "Downloading Kyma into workspace folder")
	rev, err := git.ResolveRevision(kymaURL, cmd.opts.Source)
	if err != nil {
		return err
	}
	err = git.CloneRevision(kymaURL, cmd.opts.WorkspacePath, rev)
	if err == nil {
		downloadStep.Success()
	} else {
		downloadStep.Failure()

	}
	return err
}

func (cmd *command) deployKyma(ui asyncui.AsyncUI) error {
	var resourcePath = filepath.Join(cmd.opts.WorkspacePath, "resources")

	installationCfg := installConfig.Config{
		WorkersCount:                  cmd.opts.WorkersCount,
		CancelTimeout:                 cmd.opts.CancelTimeout,
		QuitTimeout:                   cmd.opts.QuitTimeout,
		HelmTimeoutSeconds:            int(cmd.opts.HelmTimeout.Seconds()),
		BackoffInitialIntervalSeconds: 3,
		BackoffMaxElapsedTimeSeconds:  60 * 5,
		Log:                           cli.LogFunc(cmd.Verbose),
		Profile:                       cmd.opts.Profile,
		ComponentsListFile:            cmd.opts.ResolveComponentsFile(),
		CrdPath:                       filepath.Join(resourcePath, "cluster-essentials", "files"),
		ResourcePath:                  resourcePath,
		Version:                       cmd.opts.Source,
	}

	overrides, err := cmd.overrides()
	if err != nil {
		return err
	}

	if err := cmd.configureCoreDNS(ui); err != nil {
		return err
	}

	// if an AsyncUI is used, get channel for update events
	var updateCh chan<- deployment.ProcessUpdate
	if ui.IsRunning() {
		updateCh, err = ui.UpdateChannel()
		if err != nil {
			return err
		}
	}

	installer, err := deployment.NewDeployment(installationCfg, overrides, cmd.K8s.Static(), updateCh)
	if err != nil {
		return err
	}

	return installer.StartKymaDeployment()
}

func (cmd *command) configureCoreDNS(ui asyncui.AsyncUI) error {
	if cmd.opts.Domain == LocalKymaDevDomain { //patch Kubernetes DNS system when using "local.kyma.dev" as domain name
		step := cmd.newDeploymentStep(ui, "Configure Kubernetes DNS to support Kyma local dev domain")
		err := ConfigureCoreDNS(cmd.K8s.Static())
		if err == nil {
			step.Success()
		} else {
			step.Failure()
			return err
		}
	}

	return nil
}

func (cmd *command) overrides() (deployment.Overrides, error) {
	overrides := deployment.Overrides{}

	// add override files
	if cmd.opts.OverridesFile != "" {
		if err := overrides.AddFile(cmd.opts.OverridesFile); err != nil {
			return overrides, err
		}
	}

	if err := cmd.setGlobalOverrides(&overrides); err != nil {
		return overrides, err
	}

	// add overrides provided as CLI params
	for _, override := range cmd.opts.Overrides {
		keyValuePairs := properties.MustLoadString(override)
		if keyValuePairs.Len() < 1 {
			return overrides, fmt.Errorf("Override has wrong format: please provide overrides in 'key=value' format")
		}

		// process key-value pair
		for _, key := range keyValuePairs.Keys() {
			value, ok := keyValuePairs.Get(key)
			if !ok || value == "" {
				return overrides, fmt.Errorf("Could not read value of override '%s'", key)
			}

			comp, overridesMap, err := cmd.convertToOverridesMap(key, value)
			if err != nil {
				return overrides, err
			}

			if err := overrides.AddOverrides(comp, overridesMap); err != nil {
				return overrides, err
			}
		}
	}

	return overrides, nil
}

func (cmd *command) setGlobalOverrides(overrides *deployment.Overrides) error {
	globalOverrides := make(map[string]interface{})
	globalOverrides["isLocalEnv"] = false //DEPRECATED - 'isLocalEnv' will be removed soon
	globalOverrides["domainName"] = cmd.opts.Domain
	certProvided, err := cmd.opts.tlsCertAndKeyProvided()
	if err != nil {
		return err
	}
	if certProvided {
		tlsKeyEnc, err := cmd.opts.tlsKeyEnc()
		if err != nil {
			return err
		}
		globalOverrides["tlsKey"] = tlsKeyEnc
		tlsCrtEnc, err := cmd.opts.tlsCrtEnc()
		if err != nil {
			return err
		}
		globalOverrides["tlsCrt"] = tlsCrtEnc
	} else {
<<<<<<< HEAD
		globalOverrides["tlsKey"] = cmd.opts.defaultTLSKeyEnc()
		globalOverrides["tlsCrt"] = cmd.opts.defaultTLSCrtEnc()
=======
		globalOverrides["tlsKey"] = defaultTLSKey
		globalOverrides["tlsCrt"] = defaultTLSCrt
>>>>>>> 85c0dcec
	}

	// ingress settings
	ingressOverrides := make(map[string]interface{})
	ingressOverrides["domainName"] = cmd.opts.Domain
	globalOverrides["ingress"] = ingressOverrides

	// environment overrides
	envOverrides := make(map[string]interface{})
	envOverrides["gardener"] = false
	globalOverrides["environment"] = envOverrides //DEPRECATED - 'environment' will be removed soon

	return overrides.AddOverrides("global", globalOverrides)
}

// convertToOverridesMap parses the override key and converts it into an nested map.
// First element of the key is returned as component name, all other elements are used as key/sub-key in the nested map.
func (cmd *command) convertToOverridesMap(key, value string) (string, map[string]interface{}, error) {
	var comp string
	var latestOverrideMap map[string]interface{}

	keyTokens := strings.Split(key, ".")
	if len(keyTokens) < 2 {
		return comp, latestOverrideMap, fmt.Errorf("Override key has to contain at least the chart name "+
			"and one override: chart.override[.suboverride]=value (given was '%s=%s')", key, value)
	}

	// first token in key is the chart name
	comp = keyTokens[0]

	// use the remaining key-tokens to build the nested overrides map
	// processing starts from last element to the beginning
	for idx := range keyTokens[1:] {
		overrideMap := make(map[string]interface{})     // current override-map
		overrideName := keyTokens[len(keyTokens)-1-idx] // get last token element
		if idx == 0 {
			// this is the last key-token, use it value
			overrideMap[overrideName] = value
		} else {
			// the latest override map has to become a sub-map of the current override-map
			overrideMap[overrideName] = latestOverrideMap
		}
		//set the current override map as latest override map
		latestOverrideMap = overrideMap
	}

	if len(latestOverrideMap) < 1 {
		return comp, latestOverrideMap, fmt.Errorf("Failed to extracted overrides map from '%s=%s'", key, value)
	}

	return comp, latestOverrideMap, nil
}

// isLocalSetup is a helper function to figure out whether Kyma runs locally
func (cmd *command) isLocalSetup() (bool, error) {
	clInfo := clusterinfo.New(cmd.K8s.Static())
	if err := clInfo.Read(); err != nil {
		return false, err
	}
	provider, err := clInfo.Provider()
	if err != nil {
		return false, err
	}
	return (provider == clusterinfo.ClusterProviderK3s), nil
}

func (cmd *command) showSuccessMessage() {
	var err error
	logFunc := cli.LogFunc(cmd.Verbose)

	isLocal, err := cmd.isLocalSetup()
	if err != nil {
		logFunc("%s", err)
	}

	fmt.Println("Kyma successfully installed.")

	if isLocal {
		if err = cmd.storeCrtAsFile(); err != nil {
			logFunc("%s", err)
		}
		fmt.Println(`
Generated self signed TLS certificate should be trusted in your system.

  * On Mac Os X execute this command:
   
    sudo security add-trusted-cert -d -r trustRoot -k /Library/Keychains/System.keychain kyma.crt

  * On Windows please follow the steps described here:

    https://support.globalsign.com/ssl/ssl-certificates-installation/import-and-export-certificate-microsoft-windows

This is a one time operation (you can skip this step if you did it before).`)
	}

	adminPw, err := cmd.adminPw()
	if err != nil {
		logFunc("%s", err)
	}
	fmt.Printf(`
Kyma Console Url: %s
User: admin@kyma.cx
Password: %s

`, fmt.Sprintf("https://console.%s", cmd.opts.Domain), adminPw)
}

func (cmd *command) storeCrtAsFile() error {
	secret, err := cmd.K8s.Static().CoreV1().Secrets("istio-system").Get(context.Background(), "kyma-gateway-certs", metav1.GetOptions{})
	if err != nil {
		return err
	}
	if err = ioutil.WriteFile("kyma.crt", secret.Data["cert"], 0600); err != nil {
		return err
	}
	return nil
}

func (cmd *command) adminPw() (string, error) {
	secret, err := cmd.K8s.Static().CoreV1().Secrets("kyma-system").Get(context.Background(), "admin-user", metav1.GetOptions{})
	if err != nil {
		return "", err
	}
	return string(secret.Data["password"]), nil
}

func (cmd *command) newDeploymentStep(ui asyncui.AsyncUI, stepName string) step.Step {
	step, err := ui.AddStep(stepName)
	if err == nil {
		return step
	}
	step = newDeploymentStep(stepName, cli.LogFunc(cmd.opts.Verbose)) //use step which logs to console as fallback
	step.Start()
	return step
}<|MERGE_RESOLUTION|>--- conflicted
+++ resolved
@@ -62,15 +62,9 @@
 	cobraCmd.Flags().DurationVarP(&o.HelmTimeout, "helm-timeout", "", 360*time.Second, "Timeout for the underlying Helm client.")
 	cobraCmd.Flags().IntVar(&o.WorkersCount, "workers-count", 4, "Number of parallel workers used for the deployment.")
 	cobraCmd.Flags().StringVarP(&o.Domain, "domain", "d", LocalKymaDevDomain, "Domain used for installation.")
-<<<<<<< HEAD
 	cobraCmd.Flags().StringVarP(&o.TLSCrtFile, "tls-crt", "", "", "TLS certificate file for the domain used for installation.")
 	cobraCmd.Flags().StringVarP(&o.TLSKeyFile, "tls-key", "", "", "TLS key file for the domain used for installation.")
-	cobraCmd.Flags().StringVarP(&o.Source, "source", "s", o.defaultSource(), `Installation source.
-=======
-	cobraCmd.Flags().StringVarP(&o.TLSCrt, "tls-crt", "", "", "TLS certificate for the domain used for installation. The certificate must be a base64-encoded value.")
-	cobraCmd.Flags().StringVarP(&o.TLSKey, "tls-key", "", "", "TLS key for the domain used for installation. The key must be a base64-encoded value.")
 	cobraCmd.Flags().StringVarP(&o.Source, "source", "s", defaultSource, `Installation source.
->>>>>>> 85c0dcec
 	- To use a specific release, write "kyma alpha deploy --source=1.17.1".
 	- To use the master branch, write "kyma alpha deploy --source=master".
 	- To use a commit, write "kyma alpha deploy --source=34edf09a".
@@ -301,24 +295,23 @@
 		return err
 	}
 	if certProvided {
+		// use encoded TLS key
 		tlsKeyEnc, err := cmd.opts.tlsKeyEnc()
 		if err != nil {
 			return err
 		}
 		globalOverrides["tlsKey"] = tlsKeyEnc
+
+		// use encoded TLS crt
 		tlsCrtEnc, err := cmd.opts.tlsCrtEnc()
 		if err != nil {
 			return err
 		}
 		globalOverrides["tlsCrt"] = tlsCrtEnc
 	} else {
-<<<<<<< HEAD
-		globalOverrides["tlsKey"] = cmd.opts.defaultTLSKeyEnc()
-		globalOverrides["tlsCrt"] = cmd.opts.defaultTLSCrtEnc()
-=======
-		globalOverrides["tlsKey"] = defaultTLSKey
-		globalOverrides["tlsCrt"] = defaultTLSCrt
->>>>>>> 85c0dcec
+		// use default TLS cert
+		globalOverrides["tlsKey"] = defaultTLSKeyEnc
+		globalOverrides["tlsCrt"] = defaultTLSCrtEnc
 	}
 
 	// ingress settings
