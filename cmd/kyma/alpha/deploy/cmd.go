package deploy

import (
	"context"
	"fmt"
	"io/ioutil"
	"os"
	"path/filepath"
	"strings"
	"time"

	"github.com/pkg/errors"

	metav1 "k8s.io/apimachinery/pkg/apis/meta/v1"

	"github.com/kyma-project/cli/internal/cli"
	"github.com/kyma-project/cli/internal/kube"
	"github.com/kyma-project/cli/internal/nice"
	"github.com/kyma-project/cli/internal/trust"
	"github.com/kyma-project/cli/pkg/asyncui"
	"github.com/kyma-project/cli/pkg/step"
	"github.com/magiconair/properties"
	"github.com/spf13/cobra"

	k8sErrors "k8s.io/apimachinery/pkg/api/errors"

	installConfig "github.com/kyma-incubator/hydroform/parallel-install/pkg/config"
	"github.com/kyma-incubator/hydroform/parallel-install/pkg/deployment"
	"github.com/kyma-incubator/hydroform/parallel-install/pkg/git"
	"github.com/kyma-incubator/hydroform/parallel-install/pkg/metadata"
)

type command struct {
	opts *Options
	cli.Command
	duration time.Duration
}

const kymaURL = "https://github.com/kyma-project/kyma"

//NewCmd creates a new kyma command
func NewCmd(o *Options) *cobra.Command {

	cmd := command{
		Command: cli.Command{Options: o.Options},
		opts:    o,
	}

	cobraCmd := &cobra.Command{
		Use:     "deploy",
		Short:   "Deploys Kyma on a running Kubernetes cluster.",
		Long:    `Use this command to deploy Kyma on a running Kubernetes cluster.`,
		RunE:    func(_ *cobra.Command, _ []string) error { return cmd.Run() },
		Aliases: []string{"d"},
	}

<<<<<<< HEAD
	cobraCmd.Flags().StringVarP(&o.WorkspacePath, "workspace", "w", defaultWorkspacePath, `Path to download Kyma sources (default: "workspace")`)
	cobraCmd.Flags().StringVarP(&o.ComponentsFile, "components", "c", defaultComponentsFile, `Path to the components file (default: "workspace/installation/resources/components.yaml")`)
	cobraCmd.Flags().StringVarP(&o.OverridesFile, "values-file", "f", "", "Path(s) to one or more JSON or YAML files with configuration values")
	cobraCmd.Flags().StringSliceVarP(&o.Overrides, "value", "", []string{}, "Set one or more configuration values (e.g. --value component.key='the value')")
	cobraCmd.Flags().DurationVarP(&o.Timeout, "timeout", "", 20*time.Minute, "Maximum time for the deployment (default: 20m0s)")
	cobraCmd.Flags().DurationVarP(&o.TimeoutComponent, "timeout-component", "", 6*time.Minute, "Maximum time to deploy the component (default: 6m0s)")
	cobraCmd.Flags().IntVar(&o.Concurrency, "concurrency", 4, "Number of parallel processes (default: 4)")
	cobraCmd.Flags().StringVarP(&o.Domain, "domain", "d", LocalKymaDevDomain, "Custom domain used for installation")
	cobraCmd.Flags().StringVarP(&o.TLSCrtFile, "tls-crt", "", "", "TLS certificate file for the domain used for installation")
	cobraCmd.Flags().StringVarP(&o.TLSKeyFile, "tls-key", "", "", "TLS key file for the domain used for installation")
	cobraCmd.Flags().StringVarP(&o.Source, "source", "s", defaultSource, `Installation source:
	- Deploy a specific release, for example: "kyma alpha deploy --source=1.17.1"
	- Deploy the master branch of the Kyma repository on kyma-project.org: "kyma alpha deploy --source=master"
	- Deploy a commit, for example: "kyma alpha deploy --source=34edf09a"
	- Deploy a pull request, for example "kyma alpha deploy --source=PR-9486"
	- Deploy the local sources: "kyma alpha deploy --source=local" (default: "master")`)
	cobraCmd.Flags().StringVarP(&o.Profile, "profile", "p", "",
		fmt.Sprintf("Kyma deployment profile. If not specified, Kyma uses its default configuration. The supported profiles are: \"%s\".", strings.Join(kymaProfiles, "\", \"")))
=======
	cobraCmd.Flags().StringVarP(&o.WorkspacePath, "workspace", "w", defaultWorkspacePath,
		"If --source is local, then workspace should be a path already containing Kyma sources.\nIf --source is not local, then workspace must be the path used to download Kyma sources.")
	cobraCmd.Flags().BoolVarP(&o.Atomic, "atomic", "a", false, "Set --atomic=true to use atomic deployment, which rolls back any component that could not be installed successfully.")
	cobraCmd.Flags().StringVarP(&o.ComponentsFile, "components", "c", defaultComponentsFile, "Path to the components file.")
	cobraCmd.Flags().StringSliceVarP(&o.OverridesFiles, "values-file", "f", []string{}, "Path to a JSON or YAML file with configuration values.")
	cobraCmd.Flags().StringSliceVarP(&o.Overrides, "value", "", []string{}, "Set a configuration value (e.g. --value component.key='the value').")
	cobraCmd.Flags().DurationVarP(&o.CancelTimeout, "cancel-timeout", "", 900*time.Second, "Time after which the workers' context is canceled. Any pending worker goroutines that are blocked by a Helm client will continue.")
	cobraCmd.Flags().DurationVarP(&o.QuitTimeout, "quit-timeout", "", 1200*time.Second, "Time after which the deployment is aborted. Worker goroutines may still be working in the background. This value must be greater than the value for cancel-timeout.")
	cobraCmd.Flags().DurationVarP(&o.HelmTimeout, "helm-timeout", "", 360*time.Second, "Timeout for the underlying Helm client.")
	cobraCmd.Flags().IntVar(&o.WorkersCount, "workers-count", 4, "Number of parallel workers used for the deployment.")
	cobraCmd.Flags().StringVarP(&o.Domain, "domain", "d", "", "Custom domain used for installation.")
	cobraCmd.Flags().StringVarP(&o.TLSCrtFile, "tls-crt", "", "", "TLS certificate file for the domain used for installation.")
	cobraCmd.Flags().StringVarP(&o.TLSKeyFile, "tls-key", "", "", "TLS key file for the domain used for installation.")
	cobraCmd.Flags().StringVarP(&o.Source, "source", "s", defaultSource, `Installation source.
	- To use a specific release, write "kyma alpha deploy --source=1.17.1".
	- To use the master branch, write "kyma alpha deploy --source=master".
	- To use a commit, write "kyma alpha deploy --source=34edf09a".
	- To use a pull request, write "kyma alpha deploy --source=PR-9486".
	- To use the local sources, write "kyma alpha deploy --source=local".`)
	cobraCmd.Flags().StringVarP(&o.Profile, "profile", "p", "",
		fmt.Sprintf("Kyma deployment profile. If not specified, Kyma is installed with the default chart values. The supported profiles are: \"%s\".", strings.Join(kymaProfiles, "\", \"")))
>>>>>>> 35444f59
	return cobraCmd
}

//Run runs the command
func (cmd *command) Run() error {
	var err error

	start := time.Now()
	// verify input parameters
	if err = cmd.opts.validateFlags(); err != nil {
		return err
	}
	if cmd.opts.CI {
		cmd.Factory.NonInteractive = true
	}
	if cmd.opts.Verbose {
		cmd.Factory.UseLogger = true
	}

	// initialize Kubernetes client
	if cmd.K8s, err = kube.NewFromConfig("", cmd.KubeconfigPath); err != nil {
		return errors.Wrap(err, "Could not initialize the Kubernetes client. Make sure your kubeconfig is valid")
	}

	// initialize UI
	var ui asyncui.AsyncUI
	if !cmd.Verbose { //use async UI only if not in verbose mode
		ui = asyncui.AsyncUI{StepFactory: &cmd.Factory}
		if err := ui.Start(); err != nil {
			return err
		}
		defer ui.Stop()
	}

	// only download if not from local sources
	if cmd.opts.Source != localSource {
		if err := cmd.isCompatibleVersion(); err != nil {
			return err
		}

		//if workspace already exists ask user for deletion-approval
		_, err := os.Stat(cmd.opts.WorkspacePath)
		approvalRequired := !os.IsNotExist(err)

		downloadStep := cmd.NewStep("Downloading Kyma into workspace folder")
		if err := git.CloneRepo(kymaURL, cmd.opts.WorkspacePath, cmd.opts.Source); err != nil {
			downloadStep.Failure()
			return err
		}
		downloadStep.Successf("Kyma downloaded into workspace folder")

		// delete workspace folder
		if approvalRequired && !cmd.avoidUserInteraction() {
			userApprovalStep := cmd.NewStep("Workspace folder already exists")
			if userApprovalStep.PromptYesNo(fmt.Sprintf("Delete workspace folder '%s' after Kyma deployment? ", cmd.opts.WorkspacePath)) {
				defer os.RemoveAll(cmd.opts.WorkspacePath)
			}
			userApprovalStep.Success()
		} else {
			defer os.RemoveAll(cmd.opts.WorkspacePath)
		}

	}

	overrides, err := cmd.overrides()
	if err != nil {
		return err
	}

	err = cmd.deployKyma(ui, overrides)
	if err != nil {
		return err
	}
	cmd.duration = time.Since(start)

	if err := cmd.importCertificate(); err != nil {
		return err
	}

	// print summary
	o, err := overrides.Build()
	if err != nil {
		return errors.Wrap(err, "Unable to retrieve overrides to print installation summary")
	}
	return cmd.printSummary(o)
}

func (cmd *command) isCompatibleVersion() error {
	compCheckStep := cmd.NewStep("Verifying Kyma version compatibility")
	provider := metadata.New(cmd.K8s.Static())
	clusterMetadata, err := provider.ReadKymaMetadata()
	if err != nil {
		return fmt.Errorf("Cannot get Kyma cluster version due to error: %v", err)
	}

	if clusterMetadata.Version == "" { //Kyma seems not to be installed
		compCheckStep.Successf("No previous Kyma version found")
		return nil
	}

	var compCheckFailed bool
	if clusterMetadata.Version == cmd.opts.Source {
		compCheckStep.Failuref("Current and next Kyma version are equal: %s", clusterMetadata.Version)
		compCheckFailed = true
	}
	if err := checkCompatibility(clusterMetadata.Version, cmd.opts.Source); err != nil {
		compCheckStep.Failuref("Cannot check compatibility between version '%s' and '%s'. This might cause errors - do you want to proceed anyway?", clusterMetadata.Version, cmd.opts.Source)
		compCheckFailed = true
	}
	if !compCheckFailed {
		compCheckStep.Success()
		return nil
	}

	//seemless upgrade unnecessary or cannot be warrantied - aks user for approval
	qUpgradeIncompStep := cmd.NewStep("Continue Kyma upgrade")
	if cmd.avoidUserInteraction() || qUpgradeIncompStep.PromptYesNo("Do you want to proceed with the upgrade? ") {
		qUpgradeIncompStep.Success()
		return nil
	}
	qUpgradeIncompStep.Failure()
	return fmt.Errorf("Upgrade stopped by user")
}

func (cmd *command) deployKyma(ui asyncui.AsyncUI, overrides *deployment.OverridesBuilder) error {
	localWorkspace := cmd.opts.ResolveLocalWorkspacePath()
	resourcePath := filepath.Join(localWorkspace, "resources")
	installResourcePath := filepath.Join(localWorkspace, "installation", "resources")

	cmpFile, err := cmd.opts.ResolveComponentsFile()
	if err != nil {
		return err
	}

<<<<<<< HEAD
	installationCfg := installConfig.Config{
		WorkersCount:                  cmd.opts.Concurrency,
		CancelTimeout:                 cmd.opts.Timeout,
		QuitTimeout:                   cmd.opts.QuitTimeout(),
		HelmTimeoutSeconds:            int(cmd.opts.TimeoutComponent.Seconds()),
=======
	installationCfg := &installConfig.Config{
		WorkersCount:                  cmd.opts.WorkersCount,
		CancelTimeout:                 cmd.opts.CancelTimeout,
		QuitTimeout:                   cmd.opts.QuitTimeout,
		HelmTimeoutSeconds:            int(cmd.opts.HelmTimeout.Seconds()),
>>>>>>> 35444f59
		BackoffInitialIntervalSeconds: 3,
		BackoffMaxElapsedTimeSeconds:  60 * 5,
		Log:                           cli.NewHydroformLoggerAdapter(cli.NewLogger(cmd.Verbose)),
		Profile:                       cmd.opts.Profile,
		ComponentsListFile:            cmpFile,
		ResourcePath:                  resourcePath,
		InstallationResourcePath:      installResourcePath,
		Version:                       cmd.opts.Source,
		Atomic:                        cmd.opts.Atomic,
	}

	// if an AsyncUI is used, get channel for update events
	var updateCh chan<- deployment.ProcessUpdate
	if ui.IsRunning() {
		updateCh, err = ui.UpdateChannel()
		if err != nil {
			return err
		}
	}

	installer, err := deployment.NewDeployment(installationCfg, overrides, cmd.K8s.Static(), updateCh)
	if err != nil {
		return err
	}

	return installer.StartKymaDeployment()
}

func (cmd *command) overrides() (*deployment.OverridesBuilder, error) {
	ob := &deployment.OverridesBuilder{}

	// add override files
	overridesFiles, err := cmd.opts.ResolveOverridesFiles()
	if err != nil {
		return ob, err
	}
	for _, overridesFile := range overridesFiles {
		if err := ob.AddFile(overridesFile); err != nil {
			return ob, err
		}
	}

	// set global overrides which the CLI allows customer to specify using CLI params (just for UX convenience)
	if err := cmd.setGlobalOverrides(ob); err != nil {
		return ob, err
	}

	// add overrides provided as CLI params
	for _, override := range cmd.opts.Overrides {
		keyValuePairs := properties.MustLoadString(override)
		if keyValuePairs.Len() < 1 {
<<<<<<< HEAD
			return overrides, fmt.Errorf("Override has wrong format: Provide overrides in 'key=value' format")
=======
			return ob, fmt.Errorf("Override has wrong format: Provide overrides in 'key=value' format")
>>>>>>> 35444f59
		}

		// process key-value pair
		for _, key := range keyValuePairs.Keys() {
			value, ok := keyValuePairs.Get(key)
			if !ok || value == "" {
<<<<<<< HEAD
				return overrides, fmt.Errorf("Cannot read value of override '%s'", key)
=======
				return ob, fmt.Errorf("Cannot read value of override '%s'", key)
>>>>>>> 35444f59
			}

			comp, overridesMap, err := cmd.convertToOverridesMap(key, value)
			if err != nil {
				return ob, err
			}

			if err := ob.AddOverrides(comp, overridesMap); err != nil {
				return ob, err
			}
		}
	}

	return ob, nil
}

//setGlobalOverrides is setting global overrides to improve the UX of the CLI
func (cmd *command) setGlobalOverrides(overrides *deployment.OverridesBuilder) error {
	// add domain provided as CLI params (for UX convenience)
	globalOverrides := make(map[string]interface{})
	if cmd.opts.Domain != "" {
		globalOverrides["domainName"] = cmd.opts.Domain
	}
	// add certificate provided as CLI params (for UX convenience)
	certProvided, err := cmd.opts.tlsCertAndKeyProvided()
	if err != nil {
		return err
	}
	if certProvided {
		tlsKey, err := cmd.opts.tlsKeyEnc()
		if err != nil {
			return err
		}
		tlsCrt, err := cmd.opts.tlsCrtEnc()
		if err != nil {
			return err
		}
		globalOverrides["tlsKey"] = tlsKey
		globalOverrides["tlsCrt"] = tlsCrt
	}

	// register global overrides
	if len(globalOverrides) > 0 {
		if err := overrides.AddOverrides("global", globalOverrides); err != nil {
			return err
		}
	}

	return nil
}

// convertToOverridesMap parses the override key and converts it into an nested map.
// First element of the key is returned as component name, all other elements are used as key/sub-key in the nested map.
func (cmd *command) convertToOverridesMap(key, value string) (string, map[string]interface{}, error) {
	var comp string
	var latestOverrideMap map[string]interface{}

	keyTokens := strings.Split(key, ".")
	if len(keyTokens) < 2 {
		return comp, latestOverrideMap, fmt.Errorf("Override key must contain at least the chart name "+
			"and one override: chart.override[.suboverride]=value (given was '%s=%s')", key, value)
	}

	// first token in key is the chart name
	comp = keyTokens[0]

	// use the remaining key-tokens to build the nested overrides map
	// processing starts from last element to the beginning
	for idx := range keyTokens[1:] {
		overrideMap := make(map[string]interface{})     // current override-map
		overrideName := keyTokens[len(keyTokens)-1-idx] // get last token element
		if idx == 0 {
			// this is the last key-token, use it value
			overrideMap[overrideName] = value
		} else {
			// the latest override map has to become a sub-map of the current override-map
			overrideMap[overrideName] = latestOverrideMap
		}
		//set the current override map as latest override map
		latestOverrideMap = overrideMap
	}

	if len(latestOverrideMap) < 1 {
		return comp, latestOverrideMap, fmt.Errorf("Failed to extract overrides map from '%s=%s'", key, value)
	}

	return comp, latestOverrideMap, nil
}

//avoidUserInteraction returns true if user won't provide input
func (cmd *command) avoidUserInteraction() bool {
	return cmd.NonInteractive || cmd.CI
}

func (cmd *command) printSummary(o deployment.Overrides) error {
	provider := metadata.New(cmd.K8s.Static())
	md, err := provider.ReadKymaMetadata()
	if err != nil {
		return err
	}

	domain, ok := o.Find("global.domainName")
	if !ok {
		return errors.New("Domain not found in overrides")
	}

	var consoleURL string
	vs, err := cmd.K8s.Istio().NetworkingV1alpha3().VirtualServices("kyma-system").Get(context.Background(), "console-web", metav1.GetOptions{})
	switch {
	case k8sErrors.IsNotFound(err):
		consoleURL = "not installed"
	case err != nil:
		return err
	case vs != nil && len(vs.Spec.Hosts) > 0:
		consoleURL = fmt.Sprintf("https://%s", vs.Spec.Hosts[0])
	default:
		return errors.New("console host could not be obtained")
	}

	var email, pass string
	adm, err := cmd.K8s.Static().CoreV1().Secrets("kyma-system").Get(context.Background(), "admin-user", metav1.GetOptions{})
	switch {
	case k8sErrors.IsNotFound(err):
		break
	case err != nil:
		return err
	case adm != nil:
		email = string(adm.Data["email"])
		pass = string(adm.Data["password"])
	default:
		return errors.New("admin credentials could not be obtained")
	}

<<<<<<< HEAD
  * On Mac Os X, execute this command:
   
    sudo security add-trusted-cert -d -r trustRoot -k /Library/Keychains/System.keychain kyma.crt

  * On Windows, follow the steps described here:
=======
	sum := nice.Summary{
		NonInteractive: cmd.NonInteractive,
		Version:        md.Version,
		URL:            domain.(string),
		Console:        consoleURL,
		Duration:       cmd.duration,
		Email:          string(email),
		Password:       string(pass),
	}

	return sum.Print()
}
>>>>>>> 35444f59

func (cmd *command) importCertificate() error {
	ca := trust.NewCertifier(cmd.K8s)

	if !cmd.approveImportCertificate() {
		//no approval given: stop import
		ca.Instructions()
		return nil
	}

	// get cert from cluster
	cert, err := ca.Certificate()
	if err != nil {
		return err
	}

	tmpFile, err := ioutil.TempFile(os.TempDir(), "kyma-*.crt")
	if err != nil {
		return errors.Wrap(err, "Cannot create temporary file for Kyma certificate")
	}
	defer os.Remove(tmpFile.Name())

	if _, err = tmpFile.Write(cert); err != nil {
		return errors.Wrap(err, "Failed to write the kyma certificate")
	}
	if err := tmpFile.Close(); err != nil {
		return err
	}

	// create a simple step to print certificate import steps without a spinner (spinner overwrites sudo prompt)
	// TODO refactor how certifier logs when the old install command is gone
	f := step.Factory{
		NonInteractive: true,
	}
	s := f.NewStep("Importing Kyma certificate")

	if err := ca.StoreCertificate(tmpFile.Name(), s); err != nil {
		return err
	}
	s.Successf("Kyma root certificate imported")
	return nil
}

func (cmd *command) approveImportCertificate() bool {
	qImportCertsStep := cmd.NewStep("Install Kyma certificate locally")
	defer qImportCertsStep.Success()
	if cmd.avoidUserInteraction() { //do not import if user-interaction has to be avoided (suppress sudo pwd request)
		return false
	}
	return qImportCertsStep.PromptYesNo("Should the Kyma certificate be installed locally?")
}<|MERGE_RESOLUTION|>--- conflicted
+++ resolved
@@ -54,15 +54,15 @@
 		Aliases: []string{"d"},
 	}
 
-<<<<<<< HEAD
 	cobraCmd.Flags().StringVarP(&o.WorkspacePath, "workspace", "w", defaultWorkspacePath, `Path to download Kyma sources (default: "workspace")`)
+	cobraCmd.Flags().BoolVarP(&o.Atomic, "atomic", "a", false, "Set --atomic=true to use atomic deployment, which rolls back any component that could not be installed successfully.")
 	cobraCmd.Flags().StringVarP(&o.ComponentsFile, "components", "c", defaultComponentsFile, `Path to the components file (default: "workspace/installation/resources/components.yaml")`)
-	cobraCmd.Flags().StringVarP(&o.OverridesFile, "values-file", "f", "", "Path(s) to one or more JSON or YAML files with configuration values")
+	cobraCmd.Flags().StringSliceVarP(&o.OverridesFiles, "values-file", "f", []string{}, "Path(s) to one or more JSON or YAML files with configuration values")
 	cobraCmd.Flags().StringSliceVarP(&o.Overrides, "value", "", []string{}, "Set one or more configuration values (e.g. --value component.key='the value')")
 	cobraCmd.Flags().DurationVarP(&o.Timeout, "timeout", "", 20*time.Minute, "Maximum time for the deployment (default: 20m0s)")
 	cobraCmd.Flags().DurationVarP(&o.TimeoutComponent, "timeout-component", "", 6*time.Minute, "Maximum time to deploy the component (default: 6m0s)")
 	cobraCmd.Flags().IntVar(&o.Concurrency, "concurrency", 4, "Number of parallel processes (default: 4)")
-	cobraCmd.Flags().StringVarP(&o.Domain, "domain", "d", LocalKymaDevDomain, "Custom domain used for installation")
+	cobraCmd.Flags().StringVarP(&o.Domain, "domain", "d", "", "Custom domain used for installation")
 	cobraCmd.Flags().StringVarP(&o.TLSCrtFile, "tls-crt", "", "", "TLS certificate file for the domain used for installation")
 	cobraCmd.Flags().StringVarP(&o.TLSKeyFile, "tls-key", "", "", "TLS key file for the domain used for installation")
 	cobraCmd.Flags().StringVarP(&o.Source, "source", "s", defaultSource, `Installation source:
@@ -73,29 +73,6 @@
 	- Deploy the local sources: "kyma alpha deploy --source=local" (default: "master")`)
 	cobraCmd.Flags().StringVarP(&o.Profile, "profile", "p", "",
 		fmt.Sprintf("Kyma deployment profile. If not specified, Kyma uses its default configuration. The supported profiles are: \"%s\".", strings.Join(kymaProfiles, "\", \"")))
-=======
-	cobraCmd.Flags().StringVarP(&o.WorkspacePath, "workspace", "w", defaultWorkspacePath,
-		"If --source is local, then workspace should be a path already containing Kyma sources.\nIf --source is not local, then workspace must be the path used to download Kyma sources.")
-	cobraCmd.Flags().BoolVarP(&o.Atomic, "atomic", "a", false, "Set --atomic=true to use atomic deployment, which rolls back any component that could not be installed successfully.")
-	cobraCmd.Flags().StringVarP(&o.ComponentsFile, "components", "c", defaultComponentsFile, "Path to the components file.")
-	cobraCmd.Flags().StringSliceVarP(&o.OverridesFiles, "values-file", "f", []string{}, "Path to a JSON or YAML file with configuration values.")
-	cobraCmd.Flags().StringSliceVarP(&o.Overrides, "value", "", []string{}, "Set a configuration value (e.g. --value component.key='the value').")
-	cobraCmd.Flags().DurationVarP(&o.CancelTimeout, "cancel-timeout", "", 900*time.Second, "Time after which the workers' context is canceled. Any pending worker goroutines that are blocked by a Helm client will continue.")
-	cobraCmd.Flags().DurationVarP(&o.QuitTimeout, "quit-timeout", "", 1200*time.Second, "Time after which the deployment is aborted. Worker goroutines may still be working in the background. This value must be greater than the value for cancel-timeout.")
-	cobraCmd.Flags().DurationVarP(&o.HelmTimeout, "helm-timeout", "", 360*time.Second, "Timeout for the underlying Helm client.")
-	cobraCmd.Flags().IntVar(&o.WorkersCount, "workers-count", 4, "Number of parallel workers used for the deployment.")
-	cobraCmd.Flags().StringVarP(&o.Domain, "domain", "d", "", "Custom domain used for installation.")
-	cobraCmd.Flags().StringVarP(&o.TLSCrtFile, "tls-crt", "", "", "TLS certificate file for the domain used for installation.")
-	cobraCmd.Flags().StringVarP(&o.TLSKeyFile, "tls-key", "", "", "TLS key file for the domain used for installation.")
-	cobraCmd.Flags().StringVarP(&o.Source, "source", "s", defaultSource, `Installation source.
-	- To use a specific release, write "kyma alpha deploy --source=1.17.1".
-	- To use the master branch, write "kyma alpha deploy --source=master".
-	- To use a commit, write "kyma alpha deploy --source=34edf09a".
-	- To use a pull request, write "kyma alpha deploy --source=PR-9486".
-	- To use the local sources, write "kyma alpha deploy --source=local".`)
-	cobraCmd.Flags().StringVarP(&o.Profile, "profile", "p", "",
-		fmt.Sprintf("Kyma deployment profile. If not specified, Kyma is installed with the default chart values. The supported profiles are: \"%s\".", strings.Join(kymaProfiles, "\", \"")))
->>>>>>> 35444f59
 	return cobraCmd
 }
 
@@ -230,19 +207,11 @@
 		return err
 	}
 
-<<<<<<< HEAD
-	installationCfg := installConfig.Config{
+	installationCfg := &installConfig.Config{
 		WorkersCount:                  cmd.opts.Concurrency,
 		CancelTimeout:                 cmd.opts.Timeout,
 		QuitTimeout:                   cmd.opts.QuitTimeout(),
 		HelmTimeoutSeconds:            int(cmd.opts.TimeoutComponent.Seconds()),
-=======
-	installationCfg := &installConfig.Config{
-		WorkersCount:                  cmd.opts.WorkersCount,
-		CancelTimeout:                 cmd.opts.CancelTimeout,
-		QuitTimeout:                   cmd.opts.QuitTimeout,
-		HelmTimeoutSeconds:            int(cmd.opts.HelmTimeout.Seconds()),
->>>>>>> 35444f59
 		BackoffInitialIntervalSeconds: 3,
 		BackoffMaxElapsedTimeSeconds:  60 * 5,
 		Log:                           cli.NewHydroformLoggerAdapter(cli.NewLogger(cmd.Verbose)),
@@ -294,22 +263,14 @@
 	for _, override := range cmd.opts.Overrides {
 		keyValuePairs := properties.MustLoadString(override)
 		if keyValuePairs.Len() < 1 {
-<<<<<<< HEAD
-			return overrides, fmt.Errorf("Override has wrong format: Provide overrides in 'key=value' format")
-=======
 			return ob, fmt.Errorf("Override has wrong format: Provide overrides in 'key=value' format")
->>>>>>> 35444f59
 		}
 
 		// process key-value pair
 		for _, key := range keyValuePairs.Keys() {
 			value, ok := keyValuePairs.Get(key)
 			if !ok || value == "" {
-<<<<<<< HEAD
-				return overrides, fmt.Errorf("Cannot read value of override '%s'", key)
-=======
 				return ob, fmt.Errorf("Cannot read value of override '%s'", key)
->>>>>>> 35444f59
 			}
 
 			comp, overridesMap, err := cmd.convertToOverridesMap(key, value)
@@ -443,13 +404,6 @@
 		return errors.New("admin credentials could not be obtained")
 	}
 
-<<<<<<< HEAD
-  * On Mac Os X, execute this command:
-   
-    sudo security add-trusted-cert -d -r trustRoot -k /Library/Keychains/System.keychain kyma.crt
-
-  * On Windows, follow the steps described here:
-=======
 	sum := nice.Summary{
 		NonInteractive: cmd.NonInteractive,
 		Version:        md.Version,
@@ -462,7 +416,6 @@
 
 	return sum.Print()
 }
->>>>>>> 35444f59
 
 func (cmd *command) importCertificate() error {
 	ca := trust.NewCertifier(cmd.K8s)
