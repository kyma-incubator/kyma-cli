--- conflicted
+++ resolved
@@ -79,12 +79,7 @@
 	- Deploy a specific branch of the Kyma repository on kyma-project.org: "kyma alpha deploy --source=<my-branch-name>"
 	- Deploy a commit, for example: "kyma alpha deploy --source=34edf09a"
 	- Deploy a pull request, for example "kyma alpha deploy --source=PR-9486"
-<<<<<<< HEAD
-	- Deploy the local sources: "kyma alpha deploy --source=local" (default: "main")`)
-	setSource(cobraCmd.Flags().Changed("source"), &o.Source)
-=======
 	- Deploy the local sources: "kyma alpha deploy --source=local"`)
->>>>>>> 75ff9023
 	cobraCmd.Flags().StringVarP(&o.Profile, "profile", "p", "",
 		fmt.Sprintf("Kyma deployment profile. If not specified, Kyma uses its default configuration. The supported profiles are: \"%s\".", strings.Join(kymaProfiles, "\", \"")))
 	return cobraCmd
