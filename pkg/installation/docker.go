package installation

import (
	"bufio"
	"context"
	"encoding/base64"
	"encoding/json"
	"fmt"
	"io"
	"os"
	"path"
	"strings"
	"time"

	dockerConfig "github.com/docker/cli/cli/config"
	configTypes "github.com/docker/cli/cli/config/types"
	"github.com/docker/docker/api/types"
	docker "github.com/docker/docker/client"
	"github.com/docker/docker/pkg/archive"
	"github.com/kyma-project/cli/internal/minikube"
)

const (
	defaultRegistry = "index.docker.io"
)

//go:generate mockery --name DockerService
type DockerService interface {
	// BuildKymaInstaller(localSrcPath, imageName string) error
	// PushKymaInstaller(image string) error
	ArchiveDirectory(srcPath string, options *archive.TarOptions) (io.ReadCloser, error)
	NegotiateDockerAPIVersion(ctx context.Context)
	ImagePush(ctx context.Context, image string, options types.ImagePushOptions) (io.ReadCloser, error)
	DockerImageBuild(ctx context.Context, buildContext io.Reader, options types.ImageBuildOptions) (types.ImageBuildResponse, error)
}

// DockerErrorMessage is used to parse error messages coming from Docker
type DockerErrorMessage struct {
	Error string
}

//NewDockerService creates docker client using docker environment of the OS
func NewDockerService() (DockerService, error) {
	dClient, err := docker.NewClientWithOpts(docker.FromEnv)
	if err != nil {
		return nil, err
	}

	return &dockerClientService{
		dc: *dClient,
	}, nil
}

//NewDockerMinkubeService creates docker client for minikube docker-env
func NewDockerMinkubeService(verbosity bool, profile string, timeout time.Duration) (DockerService, error) {
	dClient, err := minikube.DockerClient(verbosity, profile, timeout)
	if err != nil {
		return nil, err
	}

	return &dockerClientService{
		dc: *dClient,
	}, nil
}

var _ DockerService = (*dockerClientService)(nil)

type dockerClientService struct {
	dc docker.Client
}

func (d *dockerClientService) ArchiveDirectory(srcPath string, options *archive.TarOptions) (io.ReadCloser, error) {
	return archive.TarWithOptions(srcPath, &archive.TarOptions{})
}

func (d *dockerClientService) NegotiateDockerAPIVersion(ctx context.Context) {
	d.dc.NegotiateAPIVersion(ctx)
}

func (d *dockerClientService) ImagePush(ctx context.Context, image string, options types.ImagePushOptions) (io.ReadCloser, error) {
	return d.dc.ImagePush(ctx, image, options)
}

func (d *dockerClientService) DockerImageBuild(ctx context.Context, buildContext io.Reader, options types.ImageBuildOptions) (types.ImageBuildResponse, error) {
	return d.dc.ImageBuild(ctx, buildContext, options)
}

func (i *Installation) BuildKymaInstaller(localSrcPath, imageName string) error {
	reader, err := i.Docker.ArchiveDirectory(localSrcPath, &archive.TarOptions{})
	if err != nil {
		return err
	}
	ctx, cancel := context.WithTimeout(context.Background(), time.Duration(300)*time.Second)
	defer cancel()
	i.Docker.NegotiateDockerAPIVersion(ctx)
	args := make(map[string]*string)
	_, err = i.Docker.DockerImageBuild(
		ctx,
		reader,
		types.ImageBuildOptions{
			Tags:           []string{strings.TrimSpace(string(imageName))},
			SuppressOutput: true,
			Remove:         true,
			Dockerfile:     path.Join("tools", "kyma-installer", "kyma.Dockerfile"),
			BuildArgs:      args,
		},
	)
	if err != nil {
		return err
	}

	return nil
}

func (i *Installation) PushKymaInstaller(image string) error {
	ctx, cancel := context.WithTimeout(context.Background(), time.Duration(300)*time.Second)
	defer cancel()
	i.Docker.NegotiateDockerAPIVersion(ctx)
	domain, _ := splitDockerDomain(image)
	auth, err := resolve(domain)
	if err != nil {
		return err
	}

	encodedJSON, err := json.Marshal(auth)
	if err != nil {
		return err
	}
	authStr := base64.URLEncoding.EncodeToString(encodedJSON)
	fmt.Printf("auth: %v+", auth)

<<<<<<< HEAD
	pusher, err := i.Docker.ImagePush(ctx, image, types.ImagePushOptions{RegistryAuth: authStr})
=======
	i.currentStep.LogInfof("Pushing Docker image: '%s'", i.Options.CustomImage)

	pusher, err := dc.ImagePush(ctx, i.Options.CustomImage, types.ImagePushOptions{RegistryAuth: authStr})
>>>>>>> f9ebcee7
	if err != nil {
		return err
	}

	defer pusher.Close()

	var errorMessage DockerErrorMessage
	buffIOReader := bufio.NewReader(pusher)

	for {
		streamBytes, err := buffIOReader.ReadBytes('\n')
		if err == io.EOF {
			break
		}
		err = json.Unmarshal(streamBytes, &errorMessage)
		if err != nil {
			return err
		}
		if errorMessage.Error != "" {
			if strings.Contains(errorMessage.Error, "unauthorized") || strings.Contains(errorMessage.Error, "requested access to the resource is denied") {
				return fmt.Errorf("missing permissions to push Docker image: %s\nPlease run `docker login` to authenticate", errorMessage.Error)
			}
			return fmt.Errorf("failed to push Docker image: %s", errorMessage.Error)
		}
	}

	return nil
}

func splitDockerDomain(name string) (domain, remainder string) {
	i := strings.IndexRune(name, '/')
	if i == -1 || (!strings.ContainsAny(name[:i], ".:") && name[:i] != "localhost") {
		domain, remainder = defaultRegistry, name
	} else {
		domain, remainder = name[:i], name[i+1:]
	}
	return
}

// resolve finds the Docker credentials to push an image.
func resolve(registry string) (*configTypes.AuthConfig, error) {
	cf, err := dockerConfig.Load(os.Getenv("DOCKER_CONFIG"))
	if err != nil {
		return nil, err
	}

	if registry == defaultRegistry {
		registry = "https://" + defaultRegistry + "/v1/"
	}

	cfg, err := cf.GetAuthConfig(registry)
	if err != nil {
		return nil, err
	}

	empty := configTypes.AuthConfig{}
	if cfg == empty {
		return &empty, nil
	}
	return &configTypes.AuthConfig{
		Username:      cfg.Username,
		Password:      cfg.Password,
		Auth:          cfg.Auth,
		IdentityToken: cfg.IdentityToken,
		RegistryToken: cfg.RegistryToken,
	}, nil
}<|MERGE_RESOLUTION|>--- conflicted
+++ resolved
@@ -129,13 +129,9 @@
 	authStr := base64.URLEncoding.EncodeToString(encodedJSON)
 	fmt.Printf("auth: %v+", auth)
 
-<<<<<<< HEAD
+	i.currentStep.LogInfof("Pushing Docker image: '%s'", image)
+
 	pusher, err := i.Docker.ImagePush(ctx, image, types.ImagePushOptions{RegistryAuth: authStr})
-=======
-	i.currentStep.LogInfof("Pushing Docker image: '%s'", i.Options.CustomImage)
-
-	pusher, err := dc.ImagePush(ctx, i.Options.CustomImage, types.ImagePushOptions{RegistryAuth: authStr})
->>>>>>> f9ebcee7
 	if err != nil {
 		return err
 	}
