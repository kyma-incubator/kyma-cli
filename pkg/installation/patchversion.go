--- conflicted
+++ resolved
@@ -69,22 +69,17 @@
 }
 
 func getReleaseTags() ([]tagStruct, error) {
-	xmlBytes, err := getDataBytes()
+	jsonBytes, err := getDataBytes()
 	if err != nil {
-		log.Printf("Failed to get XML: %v", err)
+		log.Printf("Failed to get JSON: %v", err)
 		return make([]tagStruct, 0), err // skip patch update
 	}
 	v := []tagStruct{}
-	err = json.Unmarshal(xmlBytes, &v)
+	err = json.Unmarshal(jsonBytes, &v)
 	return v, err
 }
 
 func SetToLatestPatchVersion(version string) string {
-<<<<<<< HEAD
 	versions, _ := getReleaseTags()
 	return findLatestPatchVersion(version, versions)
-=======
-	patchVersions, _ := GetReleaseVersions()
-	return FindLatestPatchVersion(version, patchVersions)
->>>>>>> 483aa96b
 }