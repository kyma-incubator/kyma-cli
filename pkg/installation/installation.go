--- conflicted
+++ resolved
@@ -370,16 +370,10 @@
 			return errors.Wrapf(err, "unable to open file: %s. error: %s\n",
 				file, err.Error())
 		}
-<<<<<<< HEAD
-		rawData, err := ioutil.ReadAll(oFile)
-		if err != nil {
-			return errors.Wrapf(err, "unable to read data from file: %s. error: %s\n",
-=======
 
 		var rawData bytes.Buffer
 		if _, err = io.Copy(&rawData, oFile); err != nil {
 			fmt.Printf("unable to read data from file: %s. error: %s\n",
->>>>>>> 2bb4c75b
 				file, err.Error())
 		}
 
