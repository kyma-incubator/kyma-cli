--- conflicted
+++ resolved
@@ -39,14 +39,10 @@
 
 // Installation contains the installation elements and configuration options.
 type Installation struct {
-<<<<<<< HEAD
 	k8s         kube.KymaKube
-	service     Service
 	Docker      DockerService
-=======
 	K8s         kube.KymaKube
 	Service     Service
->>>>>>> f9ebcee7
 	currentStep step.Step
 	// Factory contains the option to determine the interactivity of a Step.
 	// +optional
